// Copyright 2017 Istio Authors
//
// Licensed under the Apache License, Version 2.0 (the "License");
// you may not use this file except in compliance with the License.
// You may obtain a copy of the License at
//
//     http://www.apache.org/licenses/LICENSE-2.0
//
// Unless required by applicable law or agreed to in writing, software
// distributed under the License is distributed on an "AS IS" BASIS,
// WITHOUT WARRANTIES OR CONDITIONS OF ANY KIND, either express or implied.
// See the License for the specific language governing permissions and
// limitations under the License.

package model

import (
	"errors"
	"fmt"
	"net"
	"net/http"
	"path"
	"regexp"
	"strconv"
	"strings"
	"time"

	"github.com/gogo/protobuf/proto"
	"github.com/gogo/protobuf/types"
	multierror "github.com/hashicorp/go-multierror"

	authn "istio.io/api/authentication/v1alpha1"
	meshconfig "istio.io/api/mesh/v1alpha1"
	mpb "istio.io/api/mixer/v1"
	mccpb "istio.io/api/mixer/v1/config/client"
	networking "istio.io/api/networking/v1alpha3"
	rbac "istio.io/api/rbac/v1alpha1"
)

const (
	dns1123LabelMaxLength int    = 63
	dns1123LabelFmt       string = "[a-zA-Z0-9]([-a-z-A-Z0-9]*[a-zA-Z0-9])?"
	// a wild-card prefix is an '*', a normal DNS1123 label with a leading '*' or '*-', or a normal DNS1123 label
	wildcardPrefix = `(\*|(\*|\*-)?` + dns1123LabelFmt + `)`

	// Using kubernetes requirement, a valid key must be a non-empty string consist
	// of alphanumeric characters, '-', '_' or '.', and must start and end with an
	// alphanumeric character (e.g. 'MyValue',  or 'my_value',  or '12345'
	qualifiedNameFmt string = "([A-Za-z0-9][-A-Za-z0-9_.]*)?[A-Za-z0-9]"
)

// Constants for duration fields
const (
	connectTimeoutMax = time.Second * 30
	connectTimeoutMin = time.Millisecond

	drainTimeMax          = time.Hour
	parentShutdownTimeMax = time.Hour
)

// UnixAddressPrefix is the prefix used to indicate an address is for a Unix Domain socket. It is used in
// ServiceEntry.Endpoint.Address message.
const UnixAddressPrefix = "unix://"

var (
	dns1123LabelRegexp = regexp.MustCompile("^" + dns1123LabelFmt + "$")
	tagRegexp          = regexp.MustCompile("^" + qualifiedNameFmt + "$")
	// label value can be an empty string
	labelValueRegexp     = regexp.MustCompile("^" + "(" + qualifiedNameFmt + ")?" + "$")
	wildcardPrefixRegexp = regexp.MustCompile("^" + wildcardPrefix + "$")
)

// envoy supported retry on header values
var supportedRetryOnPolicies = map[string]bool{
	// 'x-envoy-retry-on' supported policies:
	// https://www.envoyproxy.io/docs/envoy/latest/configuration/http_filters/router_filter#x-envoy-retry-on
	"5xx":                    true,
	"gateway-error":          true,
	"connect-failure":        true,
	"retriable-4xx":          true,
	"refused-stream":         true,
	"retriable-status-codes": true,

	// 'x-envoy-retry-grpc-on' supported policies:
	// https://www.envoyproxy.io/docs/envoy/latest/configuration/http_filters/router_filter#x-envoy-retry-grpc-on
	"cancelled":          true,
	"deadline-exceeded":  true,
	"internal":           true,
	"resource-exhausted": true,
	"unavailable":        true,
}

// golang supported methods: https://golang.org/src/net/http/method.go
var supportedMethods = map[string]bool{
	http.MethodGet:     true,
	http.MethodHead:    true,
	http.MethodPost:    true,
	http.MethodPut:     true,
	http.MethodPatch:   true,
	http.MethodDelete:  true,
	http.MethodConnect: true,
	http.MethodOptions: true,
	http.MethodTrace:   true,
}

// ValidatePort checks that the network port is in range
func ValidatePort(port int) error {
	if 1 <= port && port <= 65535 {
		return nil
	}
	return fmt.Errorf("port number %d must be in the range 1..65535", port)
}

// ValidatePort checks if all ports are in range [0, 65535]
func ValidatePorts(ports []int32) bool {
	for _, port := range ports {
		if ValidatePort(int(port)) != nil {
			return false
		}
	}
	return true
}

// Validate checks that each name conforms to the spec and has a ProtoMessage
func (descriptor ConfigDescriptor) Validate() error {
	var errs error
	descriptorTypes := make(map[string]bool)
	messages := make(map[string]bool)
	clusterMessages := make(map[string]bool)

	for _, v := range descriptor {
		if !IsDNS1123Label(v.Type) {
			errs = multierror.Append(errs, fmt.Errorf("invalid type: %q", v.Type))
		}
		if !IsDNS1123Label(v.Plural) {
			errs = multierror.Append(errs, fmt.Errorf("invalid plural: %q", v.Type))
		}
		if proto.MessageType(v.MessageName) == nil {
			errs = multierror.Append(errs, fmt.Errorf("cannot discover proto message type: %q", v.MessageName))
		}
		if _, exists := descriptorTypes[v.Type]; exists {
			errs = multierror.Append(errs, fmt.Errorf("duplicate type: %q", v.Type))
		}
		descriptorTypes[v.Type] = true
		if v.ClusterScoped {
			if _, exists := clusterMessages[v.MessageName]; exists {
				errs = multierror.Append(errs, fmt.Errorf("duplicate message type: %q", v.MessageName))
			}
			clusterMessages[v.MessageName] = true
		} else {
			if _, exists := messages[v.MessageName]; exists {
				errs = multierror.Append(errs, fmt.Errorf("duplicate message type: %q", v.MessageName))
			}
			messages[v.MessageName] = true
		}
	}
	return errs
}

// Validate ensures that the service object is well-defined
func (s *Service) Validate() error {
	var errs error
	if len(s.Hostname) == 0 {
		errs = multierror.Append(errs, fmt.Errorf("invalid empty hostname"))
	}
	parts := strings.Split(string(s.Hostname), ".")
	for _, part := range parts {
		if !IsDNS1123Label(part) {
			errs = multierror.Append(errs, fmt.Errorf("invalid hostname part: %q", part))
		}
	}

	// Require at least one port
	if len(s.Ports) == 0 {
		errs = multierror.Append(errs, fmt.Errorf("service must have at least one declared port"))
	}

	// Port names can be empty if there exists only one port
	for _, port := range s.Ports {
		if port.Name == "" {
			if len(s.Ports) > 1 {
				errs = multierror.Append(errs,
					fmt.Errorf("empty port names are not allowed for services with multiple ports"))
			}
		} else if !IsDNS1123Label(port.Name) {
			errs = multierror.Append(errs, fmt.Errorf("invalid name: %q", port.Name))
		}
		if err := ValidatePort(port.Port); err != nil {
			errs = multierror.Append(errs,
				fmt.Errorf("invalid service port value %d for %q: %v", port.Port, port.Name, err))
		}
	}
	return errs
}

// Validate ensures that the service instance is well-defined
func (instance *ServiceInstance) Validate() error {
	var errs error
	if instance.Service == nil {
		errs = multierror.Append(errs, fmt.Errorf("missing service in the instance"))
	} else if err := instance.Service.Validate(); err != nil {
		errs = multierror.Append(errs, err)
	}

	if err := instance.Labels.Validate(); err != nil {
		errs = multierror.Append(errs, err)
	}

	if err := ValidatePort(instance.Endpoint.Port); err != nil {
		errs = multierror.Append(errs, err)
	}

	port := instance.Endpoint.ServicePort
	if port == nil {
		errs = multierror.Append(errs, fmt.Errorf("missing service port"))
	} else if instance.Service != nil {
		expected, ok := instance.Service.Ports.Get(port.Name)
		if !ok {
			errs = multierror.Append(errs, fmt.Errorf("missing service port %q", port.Name))
		} else {
			if expected.Port != port.Port {
				errs = multierror.Append(errs,
					fmt.Errorf("unexpected service port value %d, expected %d", port.Port, expected.Port))
			}
			if expected.Protocol != port.Protocol {
				errs = multierror.Append(errs,
					fmt.Errorf("unexpected service protocol %s, expected %s", port.Protocol, expected.Protocol))
			}
		}
	}

	return errs
}

// Validate ensures tag is well-formed
func (l Labels) Validate() error {
	var errs error
	for k, v := range l {
		if !tagRegexp.MatchString(k) {
			errs = multierror.Append(errs, fmt.Errorf("invalid tag key: %q", k))
		}
		if !labelValueRegexp.MatchString(v) {
			errs = multierror.Append(errs, fmt.Errorf("invalid tag value: %q", v))
		}
	}
	return errs
}

// ValidateFQDN checks a fully-qualified domain name
func ValidateFQDN(fqdn string) error {
	if err := checkDNS1123Preconditions(fqdn); err != nil {
		return err
	}
	return validateDNS1123Labels(fqdn)
}

// ValidateWildcardDomain checks that a domain is a valid FQDN, but also allows wildcard prefixes.
func ValidateWildcardDomain(domain string) error {
	if err := checkDNS1123Preconditions(domain); err != nil {
		return err
	}
	// We only allow wildcards in the first label; split off the first label (parts[0]) from the rest of the host (parts[1])
	parts := strings.SplitN(domain, ".", 2)
	if !IsWildcardDNS1123Label(parts[0]) {
		return fmt.Errorf("domain name %q invalid (label %q invalid)", domain, parts[0])
	} else if len(parts) > 1 {
		return validateDNS1123Labels(parts[1])
	}
	return nil
}

// encapsulates DNS 1123 checks common to both wildcarded hosts and FQDNs
func checkDNS1123Preconditions(name string) error {
	if len(name) > 255 {
		return fmt.Errorf("domain name %q too long (max 255)", name)
	}
	if len(name) == 0 {
		return fmt.Errorf("empty domain name not allowed")
	}
	return nil
}

func validateDNS1123Labels(domain string) error {
	parts := strings.Split(domain, ".")
	topLevelDomain := parts[len(parts)-1]
	if _, err := strconv.Atoi(topLevelDomain); err == nil {
		return fmt.Errorf("domain name %q invalid (top level domain %q cannot be all-numeric)", domain, topLevelDomain)
	}
	for _, label := range parts {
		if !IsDNS1123Label(label) {
			return fmt.Errorf("domain name %q invalid (label %q invalid)", domain, label)
		}
	}
	return nil
}

// IsDNS1123Label tests for a string that conforms to the definition of a label in
// DNS (RFC 1123).
func IsDNS1123Label(value string) bool {
	return len(value) <= dns1123LabelMaxLength && dns1123LabelRegexp.MatchString(value)
}

// IsWildcardDNS1123Label tests for a string that conforms to the definition of a label in DNS (RFC 1123), but allows
// the wildcard label (`*`), and typical labels with a leading astrisk instead of alphabetic character (e.g. "*-foo")
func IsWildcardDNS1123Label(value string) bool {
	return len(value) <= dns1123LabelMaxLength && wildcardPrefixRegexp.MatchString(value)
}

// ValidateMixerService checks for validity of a service reference
func ValidateMixerService(svc *mccpb.IstioService) (errs error) {
	if svc.Name == "" && svc.Service == "" {
		errs = multierror.Append(errs, errors.New("name or service is mandatory for a service reference"))
	} else if svc.Service != "" && svc.Name != "" {
		errs = multierror.Append(errs, errors.New("specify either name or service, not both"))
	} else if svc.Service != "" {
		if svc.Namespace != "" {
			errs = multierror.Append(errs, errors.New("namespace is not valid when service is provided"))
		}
		if svc.Domain != "" {
			errs = multierror.Append(errs, errors.New("domain is not valid when service is provided"))
		}
	} else if svc.Name != "" {
		if !IsDNS1123Label(svc.Name) {
			errs = multierror.Append(errs, fmt.Errorf("name %q must be a valid label", svc.Name))
		}
	}

	if svc.Namespace != "" && !IsDNS1123Label(svc.Namespace) {
		errs = multierror.Append(errs, fmt.Errorf("namespace %q must be a valid label", svc.Namespace))
	}

	if svc.Domain != "" {
		if err := ValidateFQDN(svc.Domain); err != nil {
			errs = multierror.Append(errs, err)
		}
	}

	if err := Labels(svc.Labels).Validate(); err != nil {
		errs = multierror.Append(errs, err)
	}

	return
}

// ValidateHTTPHeaderName validates a header name
func ValidateHTTPHeaderName(name string) error {
	if name == "" {
		return fmt.Errorf("header name cannot be empty")
	}
	return nil
}

// ValidatePercent checks that percent is in range
func ValidatePercent(val int32) error {
	if val < 0 || val > 100 {
		return fmt.Errorf("percentage %v is not in range 0..100", val)
	}
	return nil
}

// validatePercentageOrDefault checks if the specified fractional percentage is
// valid. If a nil fractional percentage is supplied, it validates the default
// integer percent value.
func validatePercentageOrDefault(percentage *networking.Percent, defaultPercent int32) error {
	if percentage != nil {
		if percentage.Value < 0.0 || percentage.Value > 100.0 || (percentage.Value > 0.0 && percentage.Value < 0.0001) {
			return fmt.Errorf("percentage %v is neither 0.0, nor in range [0.0001, 100.0]", percentage.Value)
		}
		return nil
	}
	return ValidatePercent(defaultPercent)
}

// ValidateIPv4Subnet checks that a string is in "CIDR notation" or "Dot-decimal notation"
func ValidateIPv4Subnet(subnet string) error {
	// We expect a string in "CIDR notation" or "Dot-decimal notation"
	// E.g., a.b.c.d/xx form or just a.b.c.d
	if strings.Count(subnet, "/") == 1 {
		// We expect a string in "CIDR notation", i.e. a.b.c.d/xx form
		ip, _, err := net.ParseCIDR(subnet)
		if err != nil {
			return fmt.Errorf("%v is not a valid CIDR block", subnet)
		}
		// The current implementation only supports IP v4 addresses
		if ip.To4() == nil {
			return fmt.Errorf("%v is not a valid IPv4 address", subnet)
		}
		return nil
	}
	return ValidateIPv4Address(subnet)
}

// ValidateIPv4Address validates that a string in "CIDR notation" or "Dot-decimal notation"
func ValidateIPv4Address(addr string) error {
	ip := net.ParseIP(addr)
	if ip == nil {
		return fmt.Errorf("%v is not a valid IP", addr)
	}

	// The current implementation only supports IP v4 addresses
	if ip.To4() == nil {
		return fmt.Errorf("%v is not a valid IPv4 address", addr)
	}

	return nil
}

// ValidateUnixAddress validates that the string is a valid unix domain socket path.
func ValidateUnixAddress(addr string) error {
	if len(addr) == 0 {
		return errors.New("unix address must not be empty")
	}

	// Allow unix abstract domain sockets whose names start with @
	if strings.HasPrefix(addr, "@") {
		return nil
	}

	// Note that we use path, not path/filepath even though a domain socket path is a file path.  We don't want the
	// Pilot output to depend on which OS Pilot is run on, so we always use Unix-style forward slashes.
	if !path.IsAbs(addr) || strings.HasSuffix(addr, "/") {
		return fmt.Errorf("%s is not an absolute path to a file", addr)
	}
	return nil
}

// ValidateGateway checks gateway specifications
<<<<<<< HEAD
func ValidateGateway(_, _ string, msg proto.Message) (errs error) {
=======
func ValidateGateway(name, namespace string, msg proto.Message) (errs error) {
	// Gateway name must conform to the DNS label format (no dots)
	if !IsDNS1123Label(name) {
		errs = appendErrors(errs, fmt.Errorf("invalid gateway name: %q", name))
	}

>>>>>>> 15a1f313
	value, ok := msg.(*networking.Gateway)
	if !ok {
		errs = appendErrors(errs, fmt.Errorf("cannot cast to gateway: %#v", msg))
		return
	}

	if len(value.Servers) == 0 {
		errs = appendErrors(errs, fmt.Errorf("gateway must have at least one server"))
	} else {
		for _, server := range value.Servers {
			errs = appendErrors(errs, validateServer(server))
		}
	}

	// Ensure unique port names
	portNames := make(map[string]bool)

	for _, s := range value.Servers {
		if s.Port != nil {
			if portNames[s.Port.Name] {
				errs = appendErrors(errs, fmt.Errorf("port names in servers must be unique: duplicate name %s", s.Port.Name))
			}
			portNames[s.Port.Name] = true
		}
	}

	return errs
}

func validateServer(server *networking.Server) (errs error) {
	if len(server.Hosts) == 0 {
		errs = appendErrors(errs, fmt.Errorf("server config must contain at least one host"))
	} else {
		for _, host := range server.Hosts {
			errs = appendErrors(errs, validateNamespaceSlashWildcardHostname(host, true))
		}
	}
	portErr := validateServerPort(server.Port)
	if portErr != nil {
		errs = appendErrors(errs, portErr)
	}
	errs = appendErrors(errs, validateTLSOptions(server.Tls))

	// If port is HTTPS or TLS, make sure that server has TLS options
	if portErr == nil {
		protocol := ParseProtocol(server.Port.Protocol)
		if protocol.IsTLS() && server.Tls == nil {
			errs = appendErrors(errs, fmt.Errorf("server must have TLS settings for HTTPS/TLS protocols"))
		} else if !protocol.IsTLS() && server.Tls != nil {
			// only tls redirect is allowed if this is a HTTP server
			if protocol.IsHTTP() {
				if !IsPassThroughServer(server) ||
					server.Tls.CaCertificates != "" || server.Tls.PrivateKey != "" || server.Tls.ServerCertificate != "" {
					errs = appendErrors(errs, fmt.Errorf("server cannot have TLS settings for plain text HTTP ports"))
				}
			} else {
				errs = appendErrors(errs, fmt.Errorf("server cannot have TLS settings for non HTTPS/TLS ports"))
			}
		}
	}
	return errs
}

func validateServerPort(port *networking.Port) (errs error) {
	if port == nil {
		return appendErrors(errs, fmt.Errorf("port is required"))
	}
	if ParseProtocol(port.Protocol) == ProtocolUnsupported {
		errs = appendErrors(errs, fmt.Errorf("invalid protocol %q, supported protocols are HTTP, HTTP2, GRPC, MONGO, REDIS, MYSQL, TCP", port.Protocol))
	}
	if port.Number > 0 {
		errs = appendErrors(errs, ValidatePort(int(port.Number)))
	}

	if port.Name == "" {
		errs = appendErrors(errs, fmt.Errorf("port name must be set: %v", port))
	}
	return
}

func validateTLSOptions(tls *networking.Server_TLSOptions) (errs error) {
	if tls == nil {
		// no tls config at all is valid
		return
	}

	if (tls.Mode == networking.Server_TLSOptions_SIMPLE || tls.Mode == networking.Server_TLSOptions_MUTUAL) && tls.CredentialName != "" {
		// If tls mode is SIMPLE or MUTUAL, and CredentialName is specified, credentials are fetched
		// remotely. ServerCertificate and CaCertificates fields are not required.
		return
	}
	if tls.Mode == networking.Server_TLSOptions_SIMPLE {
		if tls.ServerCertificate == "" {
			errs = appendErrors(errs, fmt.Errorf("SIMPLE TLS requires a server certificate"))
		}
		if tls.PrivateKey == "" {
			errs = appendErrors(errs, fmt.Errorf("SIMPLE TLS requires a private key"))
		}
	} else if tls.Mode == networking.Server_TLSOptions_MUTUAL {
		if tls.ServerCertificate == "" {
			errs = appendErrors(errs, fmt.Errorf("MUTUAL TLS requires a server certificate"))
		}
		if tls.PrivateKey == "" {
			errs = appendErrors(errs, fmt.Errorf("MUTUAL TLS requires a private key"))
		}
		if tls.CaCertificates == "" {
			errs = appendErrors(errs, fmt.Errorf("MUTUAL TLS requires a client CA bundle"))
		}
	}
	return
}

// ValidateDestinationRule checks proxy policies
func ValidateDestinationRule(_, _ string, msg proto.Message) (errs error) {
	rule, ok := msg.(*networking.DestinationRule)
	if !ok {
		return fmt.Errorf("cannot cast to destination rule")
	}

	errs = appendErrors(errs,
		ValidateWildcardDomain(rule.Host),
		validateTrafficPolicy(rule.TrafficPolicy))

	for _, subset := range rule.Subsets {
		errs = appendErrors(errs, validateSubset(subset))
	}

	errs = appendErrors(errs, validateExportTo(rule.ExportTo))
	return
}

func validateExportTo(exportTo []string) (errs error) {
	if len(exportTo) > 0 {
		if len(exportTo) > 1 {
			errs = appendErrors(errs, fmt.Errorf("exportTo should have only one entry (. or *) in the current release"))
		} else {
			switch Visibility(exportTo[0]) {
			case VisibilityPrivate, VisibilityPublic:
			default:
				errs = appendErrors(errs, fmt.Errorf("only . or * is allowed in the exportTo in the current release"))
			}
		}
	}

	return
}

// ValidateEnvoyFilter checks envoy filter config supplied by user
func ValidateEnvoyFilter(_, _ string, msg proto.Message) (errs error) {
	rule, ok := msg.(*networking.EnvoyFilter)
	if !ok {
		return fmt.Errorf("cannot cast to envoy filter")
	}

	if len(rule.Filters) == 0 {
		return fmt.Errorf("envoy filter: missing filters")
	}

	for _, f := range rule.Filters {
		if f.InsertPosition != nil {
			if f.InsertPosition.Index == networking.EnvoyFilter_InsertPosition_BEFORE ||
				f.InsertPosition.Index == networking.EnvoyFilter_InsertPosition_AFTER {
				if f.InsertPosition.RelativeTo == "" {
					errs = appendErrors(errs, fmt.Errorf("envoy filter: missing relativeTo filter with BEFORE/AFTER index"))
				}
			}
		}
		if f.FilterType == networking.EnvoyFilter_Filter_INVALID {
			errs = appendErrors(errs, fmt.Errorf("envoy filter: missing filter type"))
		}
		if len(f.FilterName) == 0 {
			errs = appendErrors(errs, fmt.Errorf("envoy filter: missing filter name"))
		}

		if f.FilterConfig == nil {
			errs = appendErrors(errs, fmt.Errorf("envoy filter: missing filter config"))
		}
	}

	return
}

// validates that hostname in ns/<hostname> is a valid hostname according to
// API specs
func validateSidecarOrGatewayHostnamePart(host string, isGateway bool) (errs error) {
	// short name hosts are not allowed
	if host != "*" && !strings.Contains(host, ".") {
		errs = appendErrors(errs, fmt.Errorf("short names (non FQDN) are not allowed"))
	}

	if err := ValidateWildcardDomain(host); err != nil {
		if !isGateway {
			errs = appendErrors(errs, err)
		}

		// Gateway allows IP as the host string, as well
		ipAddr := net.ParseIP(host)
		if ipAddr == nil {
			errs = appendErrors(errs, err)
		}
	}
	return
}

func validateNamespaceSlashWildcardHostname(host string, isGateway bool) (errs error) {
	parts := strings.SplitN(host, "/", 2)
	if len(parts) != 2 {
		if isGateway {
			// Old style host in the gateway
			return validateSidecarOrGatewayHostnamePart(host, true)
		}
		errs = appendErrors(errs, fmt.Errorf("host must be of form namespace/dnsName"))
		return
	}

	if len(parts[0]) == 0 || len(parts[1]) == 0 {
		errs = appendErrors(errs, fmt.Errorf("config namespace and dnsName in host entry cannot be empty"))
	}

	if !isGateway {
		// namespace can be * or . or ~ or a valid DNS label in sidecars
		if parts[0] != "*" && parts[0] != "." && parts[0] != "~" {
			if !IsDNS1123Label(parts[0]) {
				errs = appendErrors(errs, fmt.Errorf("invalid namespace value %q in sidecar", parts[0]))
			}
		}
	} else {
		// namespace can be * or . or a valid DNS label in gateways
		if parts[0] != "*" && parts[0] != "." {
			if !IsDNS1123Label(parts[0]) {
				errs = appendErrors(errs, fmt.Errorf("invalid namespace value %q in gateway", parts[0]))
			}
		}
	}
	errs = appendErrors(errs, validateSidecarOrGatewayHostnamePart(parts[1], isGateway))
	return
}

// ValidateSidecar checks sidecar config supplied by user
func ValidateSidecar(_, _ string, msg proto.Message) (errs error) {
	rule, ok := msg.(*networking.Sidecar)
	if !ok {
		return fmt.Errorf("cannot cast to Sidecar")
	}

	if rule.WorkloadSelector != nil {
		if rule.WorkloadSelector.GetLabels() == nil {
			errs = appendErrors(errs, fmt.Errorf("sidecar: workloadSelector cannot have empty labels"))
		}
	}

	if len(rule.Egress) == 0 {
		return fmt.Errorf("sidecar: missing egress")
	}

	portMap := make(map[uint32]struct{})
	udsMap := make(map[string]struct{})
	for _, i := range rule.Ingress {
		if i.Port == nil {
			errs = appendErrors(errs, fmt.Errorf("sidecar: port is required for ingress listeners"))
			continue
		}

		bind := i.GetBind()
		captureMode := i.GetCaptureMode()
		errs = appendErrors(errs, validateSidecarPortBindAndCaptureMode(i.Port, bind, captureMode))

		if i.Port.Number == 0 {
			if _, found := udsMap[bind]; found {
				errs = appendErrors(errs, fmt.Errorf("sidecar: unix domain socket values for listeners must be unique"))
			}
			udsMap[bind] = struct{}{}
		} else {
			if _, found := portMap[i.Port.Number]; found {
				errs = appendErrors(errs, fmt.Errorf("sidecar: ports on IP bound listeners must be unique"))
			}
			portMap[i.Port.Number] = struct{}{}
		}

		if len(i.DefaultEndpoint) == 0 {
			errs = appendErrors(errs, fmt.Errorf("sidecar: default endpoint must be set for all ingress listeners"))
		} else {
			if strings.HasPrefix(i.DefaultEndpoint, UnixAddressPrefix) {
				errs = appendErrors(errs, ValidateUnixAddress(strings.TrimPrefix(i.DefaultEndpoint, UnixAddressPrefix)))
			} else {
				// format should be 127.0.0.1:port or :port
				parts := strings.Split(i.DefaultEndpoint, ":")
				if len(parts) < 2 {
					errs = appendErrors(errs, fmt.Errorf("sidecar: defaultEndpoint must be of form 127.0.0.1:<port>"))
				} else {
					if len(parts[0]) > 0 && parts[0] != "127.0.0.1" {
						errs = appendErrors(errs, fmt.Errorf("sidecar: defaultEndpoint must be of form 127.0.0.1:<port>"))
					}

					port, err := strconv.Atoi(parts[1])
					if err != nil {
						errs = appendErrors(errs, fmt.Errorf("sidecar: defaultEndpoint port (%s) is not a number: %v", parts[1], err))
					} else {
						errs = appendErrors(errs, ValidatePort(port))
					}
				}
			}
		}
	}

	portMap = make(map[uint32]struct{})
	udsMap = make(map[string]struct{})
	catchAllEgressListenerFound := false
	for index, i := range rule.Egress {
		// there can be only one catch all egress listener with empty port, and it should be the last listener.
		if i.Port == nil {
			if !catchAllEgressListenerFound {
				if index == len(rule.Egress)-1 {
					catchAllEgressListenerFound = true
				} else {
					errs = appendErrors(errs, fmt.Errorf("sidecar: the egress listener with empty port should be the last listener in the list"))
				}
			} else {
				errs = appendErrors(errs, fmt.Errorf("sidecar: egress can have only one listener with empty port"))
				continue
			}
		} else {
			bind := i.GetBind()
			captureMode := i.GetCaptureMode()
			errs = appendErrors(errs, validateSidecarPortBindAndCaptureMode(i.Port, bind, captureMode))

			if i.Port.Number == 0 {
				if _, found := udsMap[bind]; found {
					errs = appendErrors(errs, fmt.Errorf("sidecar: unix domain socket values for listeners must be unique"))
				}
				udsMap[bind] = struct{}{}
			} else {
				if _, found := portMap[i.Port.Number]; found {
					errs = appendErrors(errs, fmt.Errorf("sidecar: ports on IP bound listeners must be unique"))
				}
				portMap[i.Port.Number] = struct{}{}
			}
		}

		// validate that the hosts field is a slash separated value
		// of form ns1/host, or */host, or */*, or ns1/*, or ns1/*.example.com
		if len(i.Hosts) == 0 {
			errs = appendErrors(errs, fmt.Errorf("sidecar: egress listener must contain at least one host"))
		} else {
			for _, host := range i.Hosts {
				errs = appendErrors(errs, validateNamespaceSlashWildcardHostname(host, false))
			}
		}
	}

	return
}

func validateSidecarPortBindAndCaptureMode(port *networking.Port, bind string,
	captureMode networking.CaptureMode) (errs error) {

	// Port name is optional. Validate if exists.
	if len(port.Name) > 0 {
		errs = appendErrors(errs, validatePortName(port.Name))
	}

	// Handle Unix domain sockets
	if port.Number == 0 {
		// require bind to be a unix domain socket
		errs = appendErrors(errs,
			validateProtocol(port.Protocol))

		if !strings.HasPrefix(bind, UnixAddressPrefix) {
			errs = appendErrors(errs, fmt.Errorf("sidecar: ports with 0 value must have a unix domain socket bind address"))
		} else {
			errs = appendErrors(errs, ValidateUnixAddress(strings.TrimPrefix(bind, UnixAddressPrefix)))
		}

		if captureMode != networking.CaptureMode_DEFAULT && captureMode != networking.CaptureMode_NONE {
			errs = appendErrors(errs, fmt.Errorf("sidecar: captureMode must be DEFAULT/NONE for unix domain socket listeners"))
		}
	} else {
		errs = appendErrors(errs,
			validateProtocol(port.Protocol),
			ValidatePort(int(port.Number)))

		if len(bind) != 0 {
			errs = appendErrors(errs, ValidateIPv4Address(bind))
		}
	}

	return
}

func validateTrafficPolicy(policy *networking.TrafficPolicy) error {
	if policy == nil {
		return nil
	}
	if policy.OutlierDetection == nil && policy.ConnectionPool == nil &&
		policy.LoadBalancer == nil && policy.Tls == nil && policy.PortLevelSettings == nil {
		return fmt.Errorf("traffic policy must have at least one field")
	}

	return appendErrors(validateOutlierDetection(policy.OutlierDetection),
		validateConnectionPool(policy.ConnectionPool),
		validateLoadBalancer(policy.LoadBalancer),
		validateTLS(policy.Tls), validatePortTrafficPolicies(policy.PortLevelSettings))
}

func validateOutlierDetection(outlier *networking.OutlierDetection) (errs error) {
	if outlier == nil {
		return
	}

	if outlier.BaseEjectionTime != nil {
		errs = appendErrors(errs, ValidateDurationGogo(outlier.BaseEjectionTime))
	}
	if outlier.ConsecutiveErrors < 0 {
		errs = appendErrors(errs, fmt.Errorf("outlier detection consecutive errors cannot be negative"))
	}
	if outlier.Interval != nil {
		errs = appendErrors(errs, ValidateDurationGogo(outlier.Interval))
	}
	errs = appendErrors(errs, ValidatePercent(outlier.MaxEjectionPercent), ValidatePercent(outlier.MinHealthPercent))

	return
}

func validateConnectionPool(settings *networking.ConnectionPoolSettings) (errs error) {
	if settings == nil {
		return
	}
	if settings.Http == nil && settings.Tcp == nil {
		return fmt.Errorf("connection pool must have at least one field")
	}

	if http := settings.Http; http != nil {
		if http.Http1MaxPendingRequests < 0 {
			errs = appendErrors(errs, fmt.Errorf("http1 max pending requests must be non-negative"))
		}
		if http.Http2MaxRequests < 0 {
			errs = appendErrors(errs, fmt.Errorf("http2 max requests must be non-negative"))
		}
		if http.MaxRequestsPerConnection < 0 {
			errs = appendErrors(errs, fmt.Errorf("max requests per connection must be non-negative"))
		}
		if http.MaxRetries < 0 {
			errs = appendErrors(errs, fmt.Errorf("max retries must be non-negative"))
		}
		if http.IdleTimeout != nil {
			errs = appendErrors(errs, ValidateDurationGogo(http.IdleTimeout))
		}
	}

	if tcp := settings.Tcp; tcp != nil {
		if tcp.MaxConnections < 0 {
			errs = appendErrors(errs, fmt.Errorf("max connections must be non-negative"))
		}
		if tcp.ConnectTimeout != nil {
			errs = appendErrors(errs, ValidateDurationGogo(tcp.ConnectTimeout))
		}
	}

	return
}

func validateLoadBalancer(settings *networking.LoadBalancerSettings) (errs error) {
	if settings == nil {
		return
	}

	// simple load balancing is always valid

	consistentHash := settings.GetConsistentHash()
	if consistentHash != nil {
		httpCookie := consistentHash.GetHttpCookie()
		if httpCookie != nil {
			if httpCookie.Name == "" {
				errs = appendErrors(errs, fmt.Errorf("name required for HttpCookie"))
			}
			if httpCookie.Ttl == nil {
				errs = appendErrors(errs, fmt.Errorf("ttl required for HttpCookie"))
			}
		}
	}
	return
}

func validateTLS(settings *networking.TLSSettings) (errs error) {
	if settings == nil {
		return
	}

	if settings.Mode == networking.TLSSettings_MUTUAL {
		if settings.ClientCertificate == "" {
			errs = appendErrors(errs, fmt.Errorf("client certificate required for mutual tls"))
		}
		if settings.PrivateKey == "" {
			errs = appendErrors(errs, fmt.Errorf("private key required for mutual tls"))
		}
	}

	return
}

func validateSubset(subset *networking.Subset) error {
	return appendErrors(validateSubsetName(subset.Name),
		Labels(subset.Labels).Validate(),
		validateTrafficPolicy(subset.TrafficPolicy))
}

func validatePortTrafficPolicies(pls []*networking.TrafficPolicy_PortTrafficPolicy) (errs error) {
	for _, t := range pls {
		if t.Port == nil {
			errs = appendErrors(errs, fmt.Errorf("portTrafficPolicy must have valid port"))
		}
		if t.OutlierDetection == nil && t.ConnectionPool == nil &&
			t.LoadBalancer == nil && t.Tls == nil {
			errs = appendErrors(errs, fmt.Errorf("port traffic policy must have at least one field"))
		} else {
			errs = appendErrors(errs, validateOutlierDetection(t.OutlierDetection),
				validateConnectionPool(t.ConnectionPool),
				validateLoadBalancer(t.LoadBalancer),
				validateTLS(t.Tls))
		}
	}
	return
}

// ValidateProxyAddress checks that a network address is well-formed
func ValidateProxyAddress(hostAddr string) error {
	host, p, err := net.SplitHostPort(hostAddr)
	if err != nil {
		return fmt.Errorf("unable to split %q: %v", hostAddr, err)
	}
	port, err := strconv.Atoi(p)
	if err != nil {
		return fmt.Errorf("port (%s) is not a number: %v", p, err)
	}
	if err = ValidatePort(port); err != nil {
		return err
	}
	if err = ValidateFQDN(host); err != nil {
		ip := net.ParseIP(host)
		if ip == nil {
			return fmt.Errorf("%q is not a valid hostname or an IP address", host)
		}
	}

	return nil
}

// ValidateDurationGogo checks that a gogo proto duration is well-formed
func ValidateDurationGogo(pd *types.Duration) error {
	dur, err := types.DurationFromProto(pd)
	if err != nil {
		return err
	}
	if dur < time.Millisecond {
		return errors.New("duration must be greater than 1ms")
	}
	if dur%time.Millisecond != 0 {
		return errors.New("only durations to ms precision are supported")
	}
	return nil
}

// ValidateDuration checks that a proto duration is well-formed
func ValidateDuration(pd *types.Duration) error {
	dur, err := types.DurationFromProto(pd)
	if err != nil {
		return err
	}
	if dur < time.Millisecond {
		return errors.New("duration must be greater than 1ms")
	}
	if dur%time.Millisecond != 0 {
		return errors.New("only durations to ms precision are supported")
	}
	return nil
}

// ValidateGogoDuration validates the variant of duration.
func ValidateGogoDuration(in *types.Duration) error {
	return ValidateDuration(&types.Duration{
		Seconds: in.Seconds,
		Nanos:   in.Nanos,
	})
}

// ValidateDurationRange verifies range is in specified duration
func ValidateDurationRange(dur, min, max time.Duration) error {
	if dur > max || dur < min {
		return fmt.Errorf("time %v must be >%v and <%v", dur.String(), min.String(), max.String())
	}

	return nil
}

// ValidateParentAndDrain checks that parent and drain durations are valid
func ValidateParentAndDrain(drainTime, parentShutdown *types.Duration) (errs error) {
	if err := ValidateDuration(drainTime); err != nil {
		errs = multierror.Append(errs, multierror.Prefix(err, "invalid drain duration:"))
	}
	if err := ValidateDuration(parentShutdown); err != nil {
		errs = multierror.Append(errs, multierror.Prefix(err, "invalid parent shutdown duration:"))
	}
	if errs != nil {
		return
	}

	drainDuration, _ := types.DurationFromProto(drainTime)
	parentShutdownDuration, _ := types.DurationFromProto(parentShutdown)

	if drainDuration%time.Second != 0 {
		errs = multierror.Append(errs,
			errors.New("drain time only supports durations to seconds precision"))
	}
	if parentShutdownDuration%time.Second != 0 {
		errs = multierror.Append(errs,
			errors.New("parent shutdown time only supports durations to seconds precision"))
	}
	if parentShutdownDuration <= drainDuration {
		errs = multierror.Append(errs,
			fmt.Errorf("parent shutdown time %v must be greater than drain time %v",
				parentShutdownDuration.String(), drainDuration.String()))
	}

	if drainDuration > drainTimeMax {
		errs = multierror.Append(errs,
			fmt.Errorf("drain time %v must be <%v", drainDuration.String(), drainTimeMax.String()))
	}

	if parentShutdownDuration > parentShutdownTimeMax {
		errs = multierror.Append(errs,
			fmt.Errorf("parent shutdown time %v must be <%v",
				parentShutdownDuration.String(), parentShutdownTimeMax.String()))
	}

	return
}

// ValidateLightstepCollector validates the configuration for sending envoy spans to LightStep
func ValidateLightstepCollector(ls *meshconfig.Tracing_Lightstep) error {
	var errs error
	if ls.GetAddress() == "" {
		errs = multierror.Append(errs, errors.New("address is required"))
	}
	if err := ValidateProxyAddress(ls.GetAddress()); err != nil {
		errs = multierror.Append(errs, multierror.Prefix(err, "invalid lightstep address:"))
	}
	if ls.GetAccessToken() == "" {
		errs = multierror.Append(errs, errors.New("access token is required"))
	}
	if ls.GetSecure() && (ls.GetCacertPath() == "") {
		errs = multierror.Append(errs, errors.New("cacertPath is required"))
	}
	return errs
}

// ValidateZipkinCollector validates the configuration for sending envoy spans to Zipkin
func ValidateZipkinCollector(z *meshconfig.Tracing_Zipkin) error {
	return ValidateProxyAddress(z.GetAddress())
}

// ValidateDatadogCollector validates the configuration for sending envoy spans to Datadog
func ValidateDatadogCollector(d *meshconfig.Tracing_Datadog) error {
	// If the address contains $(HOST_IP), replace it with a valid IP before validation.
	return ValidateProxyAddress(strings.Replace(d.GetAddress(), "$(HOST_IP)", "127.0.0.1", 1))
}

// ValidateConnectTimeout validates the envoy conncection timeout
func ValidateConnectTimeout(timeout *types.Duration) error {
	if err := ValidateDuration(timeout); err != nil {
		return err
	}

	timeoutDuration, _ := types.DurationFromProto(timeout)
	err := ValidateDurationRange(timeoutDuration, connectTimeoutMin, connectTimeoutMax)
	return err
}

// ValidateMeshConfig checks that the mesh config is well-formed
func ValidateMeshConfig(mesh *meshconfig.MeshConfig) (errs error) {
	if mesh.MixerCheckServer != "" {
		if err := ValidateProxyAddress(mesh.MixerCheckServer); err != nil {
			errs = multierror.Append(errs, multierror.Prefix(err, "invalid Policy Check Server address:"))
		}
	}

	if mesh.MixerReportServer != "" {
		if err := ValidateProxyAddress(mesh.MixerReportServer); err != nil {
			errs = multierror.Append(errs, multierror.Prefix(err, "invalid Telemetry Server address:"))
		}
	}

	if err := ValidatePort(int(mesh.ProxyListenPort)); err != nil {
		errs = multierror.Append(errs, multierror.Prefix(err, "invalid proxy listen port:"))
	}

	if err := ValidateConnectTimeout(mesh.ConnectTimeout); err != nil {
		errs = multierror.Append(errs, multierror.Prefix(err, "invalid connect timeout:"))
	}

	if mesh.DefaultConfig == nil {
		errs = multierror.Append(errs, errors.New("missing default config"))
	} else if err := ValidateProxyConfig(mesh.DefaultConfig); err != nil {
		errs = multierror.Append(errs, err)
	}

	if err := validateLocalityLbSetting(mesh.LocalityLbSetting); err != nil {
		errs = multierror.Append(errs, err)
	}

	return
}

// ValidateProxyConfig checks that the mesh config is well-formed
func ValidateProxyConfig(config *meshconfig.ProxyConfig) (errs error) {
	if config.ConfigPath == "" {
		errs = multierror.Append(errs, errors.New("config path must be set"))
	}

	if config.BinaryPath == "" {
		errs = multierror.Append(errs, errors.New("binary path must be set"))
	}

	if config.ServiceCluster == "" {
		errs = multierror.Append(errs, errors.New("service cluster must be set"))
	}

	if err := ValidateParentAndDrain(config.DrainDuration, config.ParentShutdownDuration); err != nil {
		errs = multierror.Append(errs, multierror.Prefix(err, "invalid parent and drain time combination"))
	}

	// discovery address is mandatory since mutual TLS relies on CDS.
	// strictly speaking, proxies can operate without RDS/CDS and with hot restarts
	// but that requires additional test validation
	if config.DiscoveryAddress == "" {
		errs = multierror.Append(errs, errors.New("discovery address must be set to the proxy discovery service"))
	} else if err := ValidateProxyAddress(config.DiscoveryAddress); err != nil {
		errs = multierror.Append(errs, multierror.Prefix(err, "invalid discovery address:"))
	}

	if tracer := config.GetTracing().GetLightstep(); tracer != nil {
		if err := ValidateLightstepCollector(tracer); err != nil {
			errs = multierror.Append(errs, multierror.Prefix(err, "invalid lightstep config:"))
		}
	}

	if tracer := config.GetTracing().GetZipkin(); tracer != nil {
		if err := ValidateZipkinCollector(tracer); err != nil {
			errs = multierror.Append(errs, multierror.Prefix(err, "invalid zipkin config:"))
		}
	}

	if tracer := config.GetTracing().GetDatadog(); tracer != nil {
		if err := ValidateDatadogCollector(tracer); err != nil {
			errs = multierror.Append(errs, multierror.Prefix(err, "invalid datadog config:"))
		}
	}

	if err := ValidateConnectTimeout(config.ConnectTimeout); err != nil {
		errs = multierror.Append(errs, multierror.Prefix(err, "invalid connect timeout:"))
	}

	if config.StatsdUdpAddress != "" {
		if err := ValidateProxyAddress(config.StatsdUdpAddress); err != nil {
			errs = multierror.Append(errs, multierror.Prefix(err, fmt.Sprintf("invalid statsd udp address %q:", config.StatsdUdpAddress)))
		}
	}

	if config.EnvoyMetricsServiceAddress != "" {
		if err := ValidateProxyAddress(config.EnvoyMetricsServiceAddress); err != nil {
			errs = multierror.Append(errs, multierror.Prefix(err, fmt.Sprintf("invalid envoy metrics service address %q:", config.EnvoyMetricsServiceAddress)))
		}
	}

	if err := ValidatePort(int(config.ProxyAdminPort)); err != nil {
		errs = multierror.Append(errs, multierror.Prefix(err, "invalid proxy admin port:"))
	}

	switch config.ControlPlaneAuthPolicy {
	case meshconfig.AuthenticationPolicy_NONE, meshconfig.AuthenticationPolicy_MUTUAL_TLS:
	default:
		errs = multierror.Append(errs,
			fmt.Errorf("unrecognized control plane auth policy %q", config.ControlPlaneAuthPolicy))
	}

	return
}

// ValidateMixerAttributes checks that Mixer attributes is
// well-formed.
func ValidateMixerAttributes(msg proto.Message) error {
	in, ok := msg.(*mpb.Attributes)
	if !ok {
		return errors.New("cannot case to attributes")
	}
	if in == nil || len(in.Attributes) == 0 {
		return errors.New("list of attributes is nil/empty")
	}
	var errs error
	for k, v := range in.Attributes {
		switch val := v.Value.(type) {
		case *mpb.Attributes_AttributeValue_StringValue:
			if val.StringValue == "" {
				errs = multierror.Append(errs,
					fmt.Errorf("string attribute for %q should not be empty", k))
			}
		case *mpb.Attributes_AttributeValue_DurationValue:
			if val.DurationValue == nil {
				errs = multierror.Append(errs,
					fmt.Errorf("duration attribute for %q should not be nil", k))
			}
			if err := ValidateGogoDuration(val.DurationValue); err != nil {
				errs = multierror.Append(errs, err)
			}
		case *mpb.Attributes_AttributeValue_BytesValue:
			if len(val.BytesValue) == 0 {
				errs = multierror.Append(errs,
					fmt.Errorf("bytes attribute for %q should not be ", k))
			}
		case *mpb.Attributes_AttributeValue_TimestampValue:
			if val.TimestampValue == nil {
				errs = multierror.Append(errs,
					fmt.Errorf("timestamp attribute for %q should not be nil", k))
			}
			if _, err := types.TimestampFromProto(val.TimestampValue); err != nil {
				errs = multierror.Append(errs, err)
			}
		case *mpb.Attributes_AttributeValue_StringMapValue:
			if val.StringMapValue == nil || val.StringMapValue.Entries == nil {
				errs = multierror.Append(errs,
					fmt.Errorf("stringmap attribute for %q should not be nil", k))
			}
		}
	}
	return errs
}

// ValidateHTTPAPISpec checks that HTTPAPISpec is well-formed.
func ValidateHTTPAPISpec(_, _ string, msg proto.Message) error {
	in, ok := msg.(*mccpb.HTTPAPISpec)
	if !ok {
		return errors.New("cannot case to HTTPAPISpec")
	}
	var errs error
	// top-level list of attributes is optional
	if in.Attributes != nil {
		if err := ValidateMixerAttributes(in.Attributes); err != nil {
			errs = multierror.Append(errs, err)
		}
	}
	if len(in.Patterns) == 0 {
		errs = multierror.Append(errs, errors.New("at least one pattern must be specified"))
	}
	for _, pattern := range in.Patterns {
		if err := ValidateMixerAttributes(in.Attributes); err != nil {
			errs = multierror.Append(errs, err)
		}
		if pattern.HttpMethod == "" {
			errs = multierror.Append(errs, errors.New("http_method cannot be empty"))
		}
		switch m := pattern.Pattern.(type) {
		case *mccpb.HTTPAPISpecPattern_UriTemplate:
			if m.UriTemplate == "" {
				errs = multierror.Append(errs, errors.New("uri_template cannot be empty"))
			}
		case *mccpb.HTTPAPISpecPattern_Regex:
			if m.Regex == "" {
				errs = multierror.Append(errs, errors.New("regex cannot be empty"))
			}
		}
	}
	for _, key := range in.ApiKeys {
		switch m := key.Key.(type) {
		case *mccpb.APIKey_Query:
			if m.Query == "" {
				errs = multierror.Append(errs, errors.New("query cannot be empty"))
			}
		case *mccpb.APIKey_Header:
			if m.Header == "" {
				errs = multierror.Append(errs, errors.New("header cannot be empty"))
			}
		case *mccpb.APIKey_Cookie:
			if m.Cookie == "" {
				errs = multierror.Append(errs, errors.New("cookie cannot be empty"))
			}
		}
	}
	return errs
}

// ValidateHTTPAPISpecBinding checks that HTTPAPISpecBinding is well-formed.
func ValidateHTTPAPISpecBinding(_, _ string, msg proto.Message) error {
	in, ok := msg.(*mccpb.HTTPAPISpecBinding)
	if !ok {
		return errors.New("cannot case to HTTPAPISpecBinding")
	}
	var errs error
	if len(in.Services) == 0 {
		errs = multierror.Append(errs, errors.New("at least one service must be specified"))
	}
	for _, service := range in.Services {
		if err := ValidateMixerService(service); err != nil {
			errs = multierror.Append(errs, err)
		}
	}
	if len(in.ApiSpecs) == 0 {
		errs = multierror.Append(errs, errors.New("at least one spec must be specified"))
	}
	for _, spec := range in.ApiSpecs {
		if spec.Name == "" {
			errs = multierror.Append(errs, errors.New("name is mandatory for HTTPAPISpecReference"))
		}
		if spec.Namespace != "" && !IsDNS1123Label(spec.Namespace) {
			errs = multierror.Append(errs, fmt.Errorf("namespace %q must be a valid label", spec.Namespace))
		}
	}
	return errs
}

// ValidateQuotaSpec checks that Quota is well-formed.
func ValidateQuotaSpec(_, _ string, msg proto.Message) error {
	in, ok := msg.(*mccpb.QuotaSpec)
	if !ok {
		return errors.New("cannot case to HTTPAPISpecBinding")
	}
	var errs error
	if len(in.Rules) == 0 {
		errs = multierror.Append(errs, errors.New("a least one rule must be specified"))
	}
	for _, rule := range in.Rules {
		for _, match := range rule.Match {
			for name, clause := range match.Clause {
				switch matchType := clause.MatchType.(type) {
				case *mccpb.StringMatch_Exact:
					if matchType.Exact == "" {
						errs = multierror.Append(errs,
							fmt.Errorf("StringMatch_Exact for attribute %q cannot be empty", name)) // nolint: golint
					}
				case *mccpb.StringMatch_Prefix:
					if matchType.Prefix == "" {
						errs = multierror.Append(errs,
							fmt.Errorf("StringMatch_Prefix for attribute %q cannot be empty", name)) // nolint: golint
					}
				case *mccpb.StringMatch_Regex:
					if matchType.Regex == "" {
						errs = multierror.Append(errs,
							fmt.Errorf("StringMatch_Regex for attribute %q cannot be empty", name)) // nolint: golint
					}
				}
			}
		}
		if len(rule.Quotas) == 0 {
			errs = multierror.Append(errs, errors.New("a least one quota must be specified"))
		}
		for _, quota := range rule.Quotas {
			if quota.Quota == "" {
				errs = multierror.Append(errs, errors.New("quota name cannot be empty"))
			}
			if quota.Charge <= 0 {
				errs = multierror.Append(errs, errors.New("quota charge amount must be positive"))
			}
		}
	}
	return errs
}

// ValidateQuotaSpecBinding checks that QuotaSpecBinding is well-formed.
func ValidateQuotaSpecBinding(_, _ string, msg proto.Message) error {
	in, ok := msg.(*mccpb.QuotaSpecBinding)
	if !ok {
		return errors.New("cannot case to HTTPAPISpecBinding")
	}
	var errs error
	if len(in.Services) == 0 {
		errs = multierror.Append(errs, errors.New("at least one service must be specified"))
	}
	for _, service := range in.Services {
		if err := ValidateMixerService(service); err != nil {
			errs = multierror.Append(errs, err)
		}
	}
	if len(in.QuotaSpecs) == 0 {
		errs = multierror.Append(errs, errors.New("at least one spec must be specified"))
	}
	for _, spec := range in.QuotaSpecs {
		if spec.Name == "" {
			errs = multierror.Append(errs, errors.New("name is mandatory for QuotaSpecReference"))
		}
		if spec.Namespace != "" && !IsDNS1123Label(spec.Namespace) {
			errs = multierror.Append(errs, fmt.Errorf("namespace %q must be a valid label", spec.Namespace))
		}
	}
	return errs
}

// ValidateAuthenticationPolicy checks that AuthenticationPolicy is well-formed.
func ValidateAuthenticationPolicy(name, namespace string, msg proto.Message) error {
	// Empty namespace indicate policy is from cluster-scoped CRD.
	clusterScoped := namespace == ""
	in, ok := msg.(*authn.Policy)
	if !ok {
		return errors.New("cannot cast to AuthenticationPolicy")
	}
	var errs error

	if !clusterScoped {
		if len(in.Targets) == 0 && name != DefaultAuthenticationPolicyName {
			errs = appendErrors(errs, fmt.Errorf("authentication policy with no target rules  must be named %q, found %q",
				DefaultAuthenticationPolicyName, name))
		}
		if len(in.Targets) > 0 && name == DefaultAuthenticationPolicyName {
			errs = appendErrors(errs, fmt.Errorf("authentication policy with name %q must not have any target rules", name))
		}
		for _, target := range in.Targets {
			errs = appendErrors(errs, validateAuthNPolicyTarget(target))
		}
	} else {
		if name != DefaultAuthenticationPolicyName {
			errs = appendErrors(errs, fmt.Errorf("cluster-scoped authentication policy name must be %q, found %q",
				DefaultAuthenticationPolicyName, name))
		}
		if len(in.Targets) > 0 {
			errs = appendErrors(errs, fmt.Errorf("cluster-scoped authentication policy must not have targets"))
		}
	}

	jwtIssuers := make(map[string]bool)
	for _, method := range in.Peers {
		if jwt := method.GetJwt(); jwt != nil {
			if _, jwtExist := jwtIssuers[jwt.Issuer]; jwtExist {
				errs = appendErrors(errs, fmt.Errorf("jwt with issuer %q already defined", jwt.Issuer))
			} else {
				jwtIssuers[jwt.Issuer] = true
			}
			errs = appendErrors(errs, validateJwt(jwt))
		}
	}
	for _, method := range in.Origins {
		if _, jwtExist := jwtIssuers[method.Jwt.Issuer]; jwtExist {
			errs = appendErrors(errs, fmt.Errorf("jwt with issuer %q already defined", method.Jwt.Issuer))
		} else {
			jwtIssuers[method.Jwt.Issuer] = true
		}
		errs = appendErrors(errs, validateJwt(method.Jwt))
	}

	return errs
}

// ValidateServiceRole checks that ServiceRole is well-formed.
func ValidateServiceRole(_, _ string, msg proto.Message) error {
	in, ok := msg.(*rbac.ServiceRole)
	if !ok {
		return errors.New("cannot cast to ServiceRole")
	}
	var errs error
	if len(in.Rules) == 0 {
		errs = appendErrors(errs, fmt.Errorf("at least 1 rule must be specified"))
	}
	for i, rule := range in.Rules {
		// Regular rules and not rules (e.g. methods and not_methods should not be defined together).
		sameAttributeKindError := "cannot have both regular and *not* attributes for the same kind (%s) for rule %d"
		if len(rule.Methods) > 0 && len(rule.NotMethods) > 0 {
			errs = appendErrors(errs, fmt.Errorf(sameAttributeKindError, "i.e. methods and not_methods", i))
		}
		if len(rule.Ports) > 0 && len(rule.NotPorts) > 0 {
			errs = appendErrors(errs, fmt.Errorf(sameAttributeKindError, "i.e. ports and not_ports", i))
		}
		if !ValidatePorts(rule.Ports) || !ValidatePorts(rule.NotPorts) {
			errs = appendErrors(errs, fmt.Errorf("at least one port is not in the range of [0, 65535]"))
		}
		for j, constraint := range rule.Constraints {
			if len(constraint.Key) == 0 {
				errs = appendErrors(errs, fmt.Errorf("key cannot be empty for constraint %d in rule %d", j, i))
			}
			if len(constraint.Values) == 0 {
				errs = appendErrors(errs, fmt.Errorf("at least 1 value must be specified for constraint %d in rule %d", j, i))
			}
			if hasExistingFirstClassFieldInRole(constraint.Key, rule) {
				errs = appendErrors(errs, fmt.Errorf("cannot define %s for rule %d because a similar first-class field has been defined", constraint.Key, i))
			}
		}
	}
	return errs
}

// Returns true if the user defines a constraint that already exists in the first-class fields, false
// if none has overlapped.
// First-class fields are the immediate-level fields right after the `rules` field in a ServiceRole, e.g.
// methods, services, etc., or after the `subjects` field in a binding, e.g. names, groups, etc. In shorts,
// they are not fields under Constraints (in ServiceRole) and Properties (in binding).
// This prevents the user from defining the same key, e.g. port of the serving service, in multiple places
// in a ServiceRole definition.
func hasExistingFirstClassFieldInRole(constraintKey string, rule *rbac.AccessRule) bool {
	// Same as authz.attrDestPort
	// Cannot use authz.attrDestPort since there is a import cycle. However, these constants can be
	// defined at another place and both authz and model package can access them.
	const attrDestPort = "destination.port"
	// Only check for port since we only have ports (or not_ports) as first-class field and in destination.port
	// in a ServiceRole definition.
	if constraintKey == attrDestPort && len(rule.Ports) > 0 {
		return true
	}
	if constraintKey == attrDestPort && len(rule.NotPorts) > 0 {
		return true
	}
	return false
}

// ValidateServiceRoleBinding checks that ServiceRoleBinding is well-formed.
func checkServiceRoleBinding(in *rbac.ServiceRoleBinding) error {
	var errs error
	if len(in.Subjects) == 0 {
		errs = appendErrors(errs, fmt.Errorf("at least 1 subject must be specified"))
	}
	for i, subject := range in.Subjects {
		if isFirstClassFieldEmpty(subject) {
			errs = appendErrors(errs, fmt.Errorf("empty subjects are not allowed. Found an empty subject at index %d", i))
		}
		for propertyKey := range subject.Properties {
			if hasExistingFirstClassFieldInBinding(propertyKey, subject) {
				errs = appendErrors(errs, fmt.Errorf("cannot define %s for binding %d because a similar first-class field has been defined", propertyKey, i))
			}
		}
		// Since source.principal = "*" in binding properties is different than User: "*" from the old API,
		// we want to remove ambiguity when the user defines "*" in names or not_names
		if isStarInNames(subject.Names) || isStarInNames(subject.NotNames) {
			errs = appendErrors(errs, fmt.Errorf("do not use * for names or not_names (in rule %d)", i))
		}
	}
	roleFieldCount := 0
	if in.RoleRef != nil {
		roleFieldCount++
	}
	if len(in.Actions) > 0 {
		roleFieldCount++
	}
	if in.Role != "" {
		roleFieldCount++
	}
	if roleFieldCount != 1 {
		errs = appendErrors(errs, fmt.Errorf("exactly one of `roleRef`, `role`, or `actions` must be specified"))
	}
	if in.RoleRef != nil {
		rbacLog.Warnf("`roleRef` is deprecated. Please use `role` instead")
		expectKind := "ServiceRole"
		if in.RoleRef.Kind != expectKind {
			errs = appendErrors(errs, fmt.Errorf("kind set to %q, currently the only supported value is %q",
				in.RoleRef.Kind, expectKind))
		}
		if len(in.RoleRef.Name) == 0 {
			errs = appendErrors(errs, fmt.Errorf("`name` in `roleRef` cannot be empty"))
		}
	}
	if len(in.Actions) > 0 {
		inlineServiceRole := &rbac.ServiceRole{Rules: in.Actions}
		errs = appendErrors(errs, ValidateServiceRole("", "", inlineServiceRole))
	}
	if in.Role != "" {
		// Same as rootNamespacePrefix in rbac_v2.go
		const rootNamespacePrefix = "/"
		if in.Role == rootNamespacePrefix {
			errs = appendErrors(errs, fmt.Errorf("`role` cannot have an empty ServiceRole name"))
		}
	}
	return errs
}

// ValidateServiceRoleBinding checks that ServiceRoleBinding is well-formed.
func ValidateServiceRoleBinding(_, _ string, msg proto.Message) error {
	in, ok := msg.(*rbac.ServiceRoleBinding)
	if !ok {
		return errors.New("cannot cast to ServiceRoleBinding")
	}
	return checkServiceRoleBinding(in)
}

// ValidateAuthorizationPolicy checks that AuthorizationPolicy is well-formed.
func ValidateAuthorizationPolicy(_, _ string, msg proto.Message) error {
	in, ok := msg.(*rbac.AuthorizationPolicy)
	if !ok {
		return errors.New("cannot cast to AuthorizationPolicy")
	}
	for _, binding := range in.Allow {
		if err := checkServiceRoleBinding(binding); err != nil {
			return err
		}
	}
	return nil
}

// isFirstClassFieldEmpty return false if there is at least one first class field (e.g. properties)
func isFirstClassFieldEmpty(subject *rbac.Subject) bool {
	return len(subject.User) == 0 && len(subject.Group) == 0 && len(subject.Properties) == 0 &&
		len(subject.Namespaces) == 0 && len(subject.NotNamespaces) == 0 && len(subject.Groups) == 0 &&
		len(subject.NotGroups) == 0 && len(subject.Ips) == 0 && len(subject.NotIps) == 0 &&
		len(subject.Names) == 0 && len(subject.NotNames) == 0
}

// Returns true if the user defines a property that already exists in the first-class fields, false
// if none has overlapped.
// In the future when we introduce expression conditions in properties field, we might need to revisit
// this function.
func hasExistingFirstClassFieldInBinding(propertiesKey string, subject *rbac.Subject) bool {
	switch propertiesKey {
	case "source.principal":
		return len(subject.Names) > 0
	case "request.auth.claims[groups]":
		return len(subject.Groups) > 0
	case "source.namespace":
		return len(subject.Namespaces) > 0
	case "source.ip":
		return len(subject.Ips) > 0
	}
	return false
}

// isStarInNames returns true if there is a "*" in the names slice.
func isStarInNames(names []string) bool {
	for _, name := range names {
		if name == "*" {
			return true
		}
	}
	return false
}

func checkRbacConfig(name, typ string, msg proto.Message) error {
	in, ok := msg.(*rbac.RbacConfig)
	if !ok {
		return errors.New("cannot cast to " + typ)
	}

	if name != DefaultRbacConfigName {
		return fmt.Errorf("%s has invalid name(%s), name must be %q", typ, name, DefaultRbacConfigName)
	}

	if in.Mode == rbac.RbacConfig_ON_WITH_INCLUSION && in.Inclusion == nil {
		return errors.New("inclusion cannot be null (use 'inclusion: {}' for none)")
	}

	if in.Mode == rbac.RbacConfig_ON_WITH_EXCLUSION && in.Exclusion == nil {
		return errors.New("exclusion cannot be null (use 'exclusion: {}' for none)")
	}

	return nil
}

// ValidateClusterRbacConfig checks that ClusterRbacConfig is well-formed.
func ValidateClusterRbacConfig(name, _ string, msg proto.Message) error {
	return checkRbacConfig(name, "ClusterRbacConfig", msg)
}

// ValidateRbacConfig checks that RbacConfig is well-formed.
func ValidateRbacConfig(name, _ string, msg proto.Message) error {
	log.Warnf("RbacConfig is deprecated, use ClusterRbacConfig instead.")
	return checkRbacConfig(name, "RbacConfig", msg)
}

func validateJwt(jwt *authn.Jwt) (errs error) {
	if jwt == nil {
		return nil
	}
	if jwt.Issuer == "" {
		errs = multierror.Append(errs, errors.New("issuer must be set"))
	}
	for _, audience := range jwt.Audiences {
		if audience == "" {
			errs = multierror.Append(errs, errors.New("audience must be non-empty string"))
		}
	}
	if jwt.JwksUri != "" {
		// TODO: do more extensive check (e.g try to fetch JwksUri)
		if _, _, _, err := ParseJwksURI(jwt.JwksUri); err != nil {
			errs = multierror.Append(errs, err)
		}
	}

	for _, location := range jwt.JwtHeaders {
		if location == "" {
			errs = multierror.Append(errs, errors.New("location header must be non-empty string"))
		}
	}

	for _, location := range jwt.JwtParams {
		if location == "" {
			errs = multierror.Append(errs, errors.New("location query must be non-empty string"))
		}
	}
	return
}

func validateAuthNPolicyTarget(target *authn.TargetSelector) (errs error) {
	if target == nil {
		return
	}

	// AuthN policy target (host)name must be a shortname
	if !IsDNS1123Label(target.Name) {
		errs = multierror.Append(errs, fmt.Errorf("target name %q must be a valid label", target.Name))
	}

	for _, port := range target.Ports {
		errs = appendErrors(errs, validateAuthNPortSelector(port))
	}

	return
}

// ValidateVirtualService checks that a v1alpha3 route rule is well-formed.
func ValidateVirtualService(_, _ string, msg proto.Message) (errs error) {
	virtualService, ok := msg.(*networking.VirtualService)
	if !ok {
		return errors.New("cannot cast to virtual service")
	}

	appliesToMesh := false
	if len(virtualService.Gateways) == 0 {
		appliesToMesh = true
	}

	errs = appendErrors(errs, validateGatewayNames(virtualService.Gateways))
	for _, gateway := range virtualService.Gateways {
		if gateway == IstioMeshGateway {
			appliesToMesh = true
			break
		}
	}

	if len(virtualService.Hosts) == 0 {
		errs = appendErrors(errs, fmt.Errorf("virtual service must have at least one host"))
	}

	allHostsValid := true
	for _, host := range virtualService.Hosts {
		if err := ValidateWildcardDomain(host); err != nil {
			ipAddr := net.ParseIP(host) // Could also be an IP
			if ipAddr == nil {
				errs = appendErrors(errs, err)
				allHostsValid = false
			}
		} else if appliesToMesh && host == "*" {
			errs = appendErrors(errs, fmt.Errorf("wildcard host * is not allowed for virtual services bound to the mesh gateway"))
			allHostsValid = false
		}
	}

	// Check for duplicate hosts
	// Duplicates include literal duplicates as well as wildcard duplicates
	// E.g., *.foo.com, and *.com are duplicates in the same virtual service
	if allHostsValid {
		for i := 0; i < len(virtualService.Hosts); i++ {
			hostI := Hostname(virtualService.Hosts[i])
			for j := i + 1; j < len(virtualService.Hosts); j++ {
				hostJ := Hostname(virtualService.Hosts[j])
				if hostI.Matches(hostJ) {
					errs = appendErrors(errs, fmt.Errorf("duplicate hosts in virtual service: %s & %s", hostI, hostJ))
				}
			}
		}
	}

	if len(virtualService.Http) == 0 && len(virtualService.Tcp) == 0 && len(virtualService.Tls) == 0 {
		errs = appendErrors(errs, errors.New("http, tcp or tls must be provided in virtual service"))
	}
	for _, httpRoute := range virtualService.Http {
		errs = appendErrors(errs, validateHTTPRoute(httpRoute))
	}
	for _, tlsRoute := range virtualService.Tls {
		errs = appendErrors(errs, validateTLSRoute(tlsRoute, virtualService))
	}
	for _, tcpRoute := range virtualService.Tcp {
		errs = appendErrors(errs, validateTCPRoute(tcpRoute))
	}

	errs = appendErrors(errs, validateExportTo(virtualService.ExportTo))
	return
}

func validateTLSRoute(tls *networking.TLSRoute, context *networking.VirtualService) (errs error) {
	if tls == nil {
		return nil
	}
	if len(tls.Match) == 0 {
		errs = appendErrors(errs, errors.New("TLS route must have at least one match condition"))
	}
	for _, match := range tls.Match {
		errs = appendErrors(errs, validateTLSMatch(match, context))
	}
	errs = appendErrors(errs, validateRouteDestinations(tls.Route))
	return
}

func validateTLSMatch(match *networking.TLSMatchAttributes, context *networking.VirtualService) (errs error) {
	if len(match.SniHosts) == 0 {
		errs = appendErrors(errs, fmt.Errorf("TLS match must have at least one SNI host"))
	} else {
		for _, sniHost := range match.SniHosts {
			err := validateSniHost(sniHost, context)
			if err != nil {
				errs = appendErrors(errs, err)
			}
		}
	}

	for _, destinationSubnet := range match.DestinationSubnets {
		errs = appendErrors(errs, ValidateIPv4Subnet(destinationSubnet))
	}

	if match.Port != 0 {
		errs = appendErrors(errs, ValidatePort(int(match.Port)))
	}
	errs = appendErrors(errs, Labels(match.SourceLabels).Validate())
	errs = appendErrors(errs, validateGatewayNames(match.Gateways))
	return
}

func validateSniHost(sniHost string, context *networking.VirtualService) error {
	if err := ValidateWildcardDomain(sniHost); err != nil {
		ipAddr := net.ParseIP(sniHost) // Could also be an IP
		if ipAddr == nil {
			return err
		}
	}
	sniHostname := Hostname(sniHost)
	for _, host := range context.Hosts {
		if sniHostname.SubsetOf(Hostname(host)) {
			return nil
		}
	}
	return fmt.Errorf("SNI host %q is not a compatible subset of any of the virtual service hosts: [%s]",
		sniHost, strings.Join(context.Hosts, ", "))
}

func validateTCPRoute(tcp *networking.TCPRoute) (errs error) {
	if tcp == nil {
		return nil
	}
	for _, match := range tcp.Match {
		errs = appendErrors(errs, validateTCPMatch(match))
	}
	errs = appendErrors(errs, validateRouteDestinations(tcp.Route))
	return
}

func validateTCPMatch(match *networking.L4MatchAttributes) (errs error) {
	for _, destinationSubnet := range match.DestinationSubnets {
		errs = appendErrors(errs, ValidateIPv4Subnet(destinationSubnet))
	}
	if len(match.SourceSubnet) > 0 {
		errs = appendErrors(errs, ValidateIPv4Subnet(match.SourceSubnet))
	}
	if match.Port != 0 {
		errs = appendErrors(errs, ValidatePort(int(match.Port)))
	}
	errs = appendErrors(errs, Labels(match.SourceLabels).Validate())
	errs = appendErrors(errs, validateGatewayNames(match.Gateways))
	return
}

func validateHTTPRoute(http *networking.HTTPRoute) (errs error) {
	// check for conflicts
	if http.Redirect != nil {
		if len(http.Route) > 0 {
			errs = appendErrors(errs, errors.New("HTTP route cannot contain both route and redirect"))
		}

		if http.Fault != nil {
			errs = appendErrors(errs, errors.New("HTTP route cannot contain both fault and redirect"))
		}

		if http.Rewrite != nil {
			errs = appendErrors(errs, errors.New("HTTP route rule cannot contain both rewrite and redirect"))
		}

		if http.WebsocketUpgrade {
			errs = appendErrors(errs, errors.New("WebSocket upgrade is not allowed on redirect rules")) // nolint: golint
		}
	} else if len(http.Route) == 0 {
		errs = appendErrors(errs, errors.New("HTTP route or redirect is required"))
	}

	// deprecated
	for name := range http.AppendHeaders {
		errs = appendErrors(errs, ValidateHTTPHeaderName(name))
	}
	for name := range http.AppendRequestHeaders {
		errs = appendErrors(errs, ValidateHTTPHeaderName(name))
	}
	for _, name := range http.RemoveRequestHeaders {
		errs = appendErrors(errs, ValidateHTTPHeaderName(name))
	}
	for name := range http.AppendResponseHeaders {
		errs = appendErrors(errs, ValidateHTTPHeaderName(name))
	}
	for _, name := range http.RemoveResponseHeaders {
		errs = appendErrors(errs, ValidateHTTPHeaderName(name))
	}

	// header manipulation
	for name := range http.Headers.GetRequest().GetAdd() {
		errs = appendErrors(errs, ValidateHTTPHeaderName(name))
	}
	for name := range http.Headers.GetRequest().GetSet() {
		errs = appendErrors(errs, ValidateHTTPHeaderName(name))
	}
	for _, name := range http.Headers.GetRequest().GetRemove() {
		errs = appendErrors(errs, ValidateHTTPHeaderName(name))
	}
	for name := range http.Headers.GetResponse().GetAdd() {
		errs = appendErrors(errs, ValidateHTTPHeaderName(name))
	}
	for name := range http.Headers.GetResponse().GetSet() {
		errs = appendErrors(errs, ValidateHTTPHeaderName(name))
	}
	for _, name := range http.Headers.GetResponse().GetRemove() {
		errs = appendErrors(errs, ValidateHTTPHeaderName(name))
	}

	errs = appendErrors(errs, validateCORSPolicy(http.CorsPolicy))
	errs = appendErrors(errs, validateHTTPFaultInjection(http.Fault))

	for _, match := range http.Match {
		for name := range match.Headers {
			errs = appendErrors(errs, ValidateHTTPHeaderName(name))
		}

		if match.Port != 0 {
			errs = appendErrors(errs, ValidatePort(int(match.Port)))
		}
		errs = appendErrors(errs, Labels(match.SourceLabels).Validate())
		errs = appendErrors(errs, validateGatewayNames(match.Gateways))
	}
	errs = appendErrors(errs, validateDestination(http.Mirror))
	errs = appendErrors(errs, validateHTTPRedirect(http.Redirect))
	errs = appendErrors(errs, validateHTTPRetry(http.Retries))
	errs = appendErrors(errs, validateHTTPRewrite(http.Rewrite))
	errs = appendErrors(errs, validateHTTPRouteDestinations(http.Route))
	if http.Timeout != nil {
		errs = appendErrors(errs, ValidateDurationGogo(http.Timeout))
	}

	return
}

func validateGatewayNames(gateways []string) (errs error) {
	for _, gateway := range gateways {
		parts := strings.SplitN(gateway, "/", 2)
		if len(parts) != 2 {
			// deprecated
			// Old style spec with FQDN gateway name
			errs = appendErrors(errs, ValidateFQDN(gateway))
			return
		}

		if len(parts[0]) == 0 || len(parts[1]) == 0 {
			errs = appendErrors(errs, fmt.Errorf("config namespace and gateway name cannot be empty"))
		}

		// namespace and name must be DNS labels
		if !IsDNS1123Label(parts[0]) {
			errs = appendErrors(errs, fmt.Errorf("invalid value for namespace: %q", parts[0]))
		}

		if !IsDNS1123Label(parts[1]) {
			errs = appendErrors(errs, fmt.Errorf("invalid value for gateway name: %q", parts[1]))
		}
	}
	return
}

func validateHTTPRouteDestinations(weights []*networking.HTTPRouteDestination) (errs error) {
	var totalWeight int32
	for _, weight := range weights {
		if weight.Destination == nil {
			errs = multierror.Append(errs, errors.New("destination is required"))
		}

		// deprecated
		for name := range weight.AppendRequestHeaders {
			errs = appendErrors(errs, ValidateHTTPHeaderName(name))
		}
		for name := range weight.AppendResponseHeaders {
			errs = appendErrors(errs, ValidateHTTPHeaderName(name))
		}
		for _, name := range weight.RemoveRequestHeaders {
			errs = appendErrors(errs, ValidateHTTPHeaderName(name))
		}
		for _, name := range weight.RemoveResponseHeaders {
			errs = appendErrors(errs, ValidateHTTPHeaderName(name))
		}

		// header manipulations
		for name := range weight.Headers.GetRequest().GetAdd() {
			errs = appendErrors(errs, ValidateHTTPHeaderName(name))
		}
		for name := range weight.Headers.GetRequest().GetSet() {
			errs = appendErrors(errs, ValidateHTTPHeaderName(name))
		}
		for _, name := range weight.Headers.GetRequest().GetRemove() {
			errs = appendErrors(errs, ValidateHTTPHeaderName(name))
		}
		for name := range weight.Headers.GetResponse().GetAdd() {
			errs = appendErrors(errs, ValidateHTTPHeaderName(name))
		}
		for name := range weight.Headers.GetResponse().GetSet() {
			errs = appendErrors(errs, ValidateHTTPHeaderName(name))
		}
		for _, name := range weight.Headers.GetResponse().GetRemove() {
			errs = appendErrors(errs, ValidateHTTPHeaderName(name))
		}

		errs = appendErrors(errs, validateDestination(weight.Destination))
		errs = appendErrors(errs, ValidatePercent(weight.Weight))
		totalWeight += weight.Weight
	}
	if len(weights) > 1 && totalWeight != 100 {
		errs = appendErrors(errs, fmt.Errorf("total destination weight %v != 100", totalWeight))
	}
	return
}

func validateRouteDestinations(weights []*networking.RouteDestination) (errs error) {
	var totalWeight int32
	for _, weight := range weights {
		if weight.Destination == nil {
			errs = multierror.Append(errs, errors.New("destination is required"))
		}
		errs = appendErrors(errs, validateDestination(weight.Destination))
		errs = appendErrors(errs, ValidatePercent(weight.Weight))
		totalWeight += weight.Weight
	}
	if len(weights) > 1 && totalWeight != 100 {
		errs = appendErrors(errs, fmt.Errorf("total destination weight %v != 100", totalWeight))
	}
	return
}

func validateCORSPolicy(policy *networking.CorsPolicy) (errs error) {
	if policy == nil {
		return
	}

	// TODO: additional validation for AllowOrigin?

	for _, method := range policy.AllowMethods {
		errs = appendErrors(errs, validateHTTPMethod(method))
	}

	for _, name := range policy.AllowHeaders {
		errs = appendErrors(errs, ValidateHTTPHeaderName(name))
	}

	for _, name := range policy.ExposeHeaders {
		errs = appendErrors(errs, ValidateHTTPHeaderName(name))
	}

	if policy.MaxAge != nil {
		errs = appendErrors(errs, ValidateDurationGogo(policy.MaxAge))
		if policy.MaxAge.Nanos > 0 {
			errs = multierror.Append(errs, errors.New("max_age duration is accurate only to seconds precision"))
		}
	}

	// TODO: additional validation for AllowCredentials?

	return
}

func validateHTTPMethod(method string) error {
	if !supportedMethods[method] {
		return fmt.Errorf("%q is not a supported HTTP method", method)
	}
	return nil
}

func validateHTTPFaultInjection(fault *networking.HTTPFaultInjection) (errs error) {
	if fault == nil {
		return
	}

	if fault.Abort == nil && fault.Delay == nil {
		errs = multierror.Append(errs, errors.New("HTTP fault injection must have an abort and/or a delay"))
	}

	errs = appendErrors(errs, validateHTTPFaultInjectionAbort(fault.Abort))
	errs = appendErrors(errs, validateHTTPFaultInjectionDelay(fault.Delay))

	return
}

func validateHTTPFaultInjectionAbort(abort *networking.HTTPFaultInjection_Abort) (errs error) {
	if abort == nil {
		return
	}

	errs = appendErrors(errs, validatePercentageOrDefault(abort.Percentage, abort.Percent))

	switch abort.ErrorType.(type) {
	case *networking.HTTPFaultInjection_Abort_GrpcStatus:
		// TODO: gRPC status validation
		errs = multierror.Append(errs, errors.New("gRPC abort fault injection not supported yet"))
	case *networking.HTTPFaultInjection_Abort_Http2Error:
		// TODO: HTTP2 error validation
		errs = multierror.Append(errs, errors.New("HTTP/2 abort fault injection not supported yet"))
	case *networking.HTTPFaultInjection_Abort_HttpStatus:
		errs = appendErrors(errs, validateHTTPStatus(abort.GetHttpStatus()))
	}

	return
}

func validateHTTPStatus(status int32) error {
	if status < 0 || status > 600 {
		return fmt.Errorf("HTTP status %d is not in range 0-600", status)
	}
	return nil
}

func validateHTTPFaultInjectionDelay(delay *networking.HTTPFaultInjection_Delay) (errs error) {
	if delay == nil {
		return
	}

	errs = appendErrors(errs, validatePercentageOrDefault(delay.Percentage, delay.Percent))

	switch v := delay.HttpDelayType.(type) {
	case *networking.HTTPFaultInjection_Delay_FixedDelay:
		errs = appendErrors(errs, ValidateDurationGogo(v.FixedDelay))
	case *networking.HTTPFaultInjection_Delay_ExponentialDelay:
		errs = appendErrors(errs, ValidateDurationGogo(v.ExponentialDelay))
		errs = multierror.Append(errs, fmt.Errorf("exponentialDelay not supported yet"))
	}

	return
}

func validateDestination(destination *networking.Destination) (errs error) {
	if destination == nil {
		return
	}

	host := destination.Host
	if host == "*" {
		errs = appendErrors(errs, fmt.Errorf("invalid destintation host %s", host))
	} else {
		errs = appendErrors(errs, ValidateWildcardDomain(host))
	}
	if destination.Subset != "" {
		errs = appendErrors(errs, validateSubsetName(destination.Subset))
	}
	if destination.Port != nil {
		errs = appendErrors(errs, validatePortSelector(destination.Port))
	}

	return
}

func validateSubsetName(name string) error {
	if len(name) == 0 {
		return fmt.Errorf("subset name cannot be empty")
	}
	if !IsDNS1123Label(name) {
		return fmt.Errorf("subset name is invalid: %s", name)
	}
	return nil
}

func validatePortSelector(selector *networking.PortSelector) (errs error) {
	if selector == nil {
		return nil
	}

	// port must be a number
	name := selector.GetName()
	number := int(selector.GetNumber())
	if name != "" {
		errs = appendErrors(errs, fmt.Errorf("port.name %s is no longer supported for destination", name))
	}
	if number != 0 {
		errs = appendErrors(errs, ValidatePort(number))
	}
	return
}

func validateAuthNPortSelector(selector *authn.PortSelector) error {
	if selector == nil {
		return nil
	}

	// port selector is either a name or a number
	name := selector.GetName()
	number := int(selector.GetNumber())
	if name == "" && number == 0 {
		// an unset value is indistinguishable from a zero value, so return both errors
		return appendErrors(validateSubsetName(name), ValidatePort(number))
	} else if number != 0 {
		return ValidatePort(number)
	}
	return validateSubsetName(name)
}

func validateHTTPRetry(retries *networking.HTTPRetry) (errs error) {
	if retries == nil {
		return
	}

	if retries.Attempts <= 0 {
		errs = multierror.Append(errs, errors.New("attempts must be positive"))
	}
	if retries.PerTryTimeout != nil {
		errs = appendErrors(errs, ValidateDurationGogo(retries.PerTryTimeout))
	}
	if retries.RetryOn != "" {
		retryOnPolicies := strings.Split(retries.RetryOn, ",")
		for _, policy := range retryOnPolicies {
			// Try converting it to an integer to see if it's a valid HTTP status code.
			i, _ := strconv.Atoi(policy)

			if http.StatusText(i) == "" && !supportedRetryOnPolicies[policy] {
				errs = appendErrors(errs, fmt.Errorf("%q is not a valid retryOn policy", policy))
			}
		}
	}

	return
}

func validateHTTPRedirect(redirect *networking.HTTPRedirect) error {
	if redirect != nil && redirect.Uri == "" && redirect.Authority == "" {
		return errors.New("redirect must specify URI, authority, or both")
	}
	return nil
}

func validateHTTPRewrite(rewrite *networking.HTTPRewrite) error {
	if rewrite != nil && rewrite.Uri == "" && rewrite.Authority == "" {
		return errors.New("rewrite must specify URI, authority, or both")
	}
	return nil
}

// ValidateServiceEntry validates a service entry.
func ValidateServiceEntry(_, _ string, config proto.Message) (errs error) {
	serviceEntry, ok := config.(*networking.ServiceEntry)
	if !ok {
		return fmt.Errorf("cannot cast to service entry")
	}

	if len(serviceEntry.Hosts) == 0 {
		errs = appendErrors(errs, fmt.Errorf("service entry must have at least one host"))
	}
	for _, host := range serviceEntry.Hosts {
		// Full wildcard is not allowed in the service entry.
		if host == "*" {
			errs = appendErrors(errs, fmt.Errorf("invalid host %s", host))
		} else {
			errs = appendErrors(errs, ValidateWildcardDomain(host))
		}
	}

	cidrFound := false
	for _, address := range serviceEntry.Addresses {
		cidrFound = cidrFound || strings.Contains(address, "/")
		errs = appendErrors(errs, ValidateIPv4Subnet(address))
	}

	if cidrFound {
		if serviceEntry.Resolution != networking.ServiceEntry_NONE && serviceEntry.Resolution != networking.ServiceEntry_STATIC {
			errs = appendErrors(errs, fmt.Errorf("CIDR addresses are allowed only for NONE/STATIC resolution types"))
		}
	}

	servicePortNumbers := make(map[uint32]bool)
	servicePorts := make(map[string]bool, len(serviceEntry.Ports))
	for _, port := range serviceEntry.Ports {
		if servicePorts[port.Name] {
			errs = appendErrors(errs, fmt.Errorf("service entry port name %q already defined", port.Name))
		}
		servicePorts[port.Name] = true
		if servicePortNumbers[port.Number] {
			errs = appendErrors(errs, fmt.Errorf("service entry port %d already defined", port.Number))
		}
		servicePortNumbers[port.Number] = true
	}

	switch serviceEntry.Resolution {
	case networking.ServiceEntry_NONE:
		if len(serviceEntry.Endpoints) != 0 {
			errs = appendErrors(errs, fmt.Errorf("no endpoints should be provided for resolution type none"))
		}
	case networking.ServiceEntry_STATIC:
		if len(serviceEntry.Endpoints) == 0 {
			errs = appendErrors(errs,
				fmt.Errorf("endpoints must be provided if service entry resolution mode is static"))
		}

		unixEndpoint := false
		for _, endpoint := range serviceEntry.Endpoints {
			addr := endpoint.GetAddress()
			if strings.HasPrefix(addr, UnixAddressPrefix) {
				unixEndpoint = true
				errs = appendErrors(errs, ValidateUnixAddress(strings.TrimPrefix(addr, UnixAddressPrefix)))
				if len(endpoint.Ports) != 0 {
					errs = appendErrors(errs, fmt.Errorf("unix endpoint %s must not include ports", addr))
				}
			} else {
				errs = appendErrors(errs, ValidateIPv4Address(addr))

				for name, port := range endpoint.Ports {
					if !servicePorts[name] {
						errs = appendErrors(errs, fmt.Errorf("endpoint port %v is not defined by the service entry", port))
					}
				}
			}
			errs = appendErrors(errs, Labels(endpoint.Labels).Validate())

		}
		if unixEndpoint && len(serviceEntry.Ports) != 1 {
			errs = appendErrors(errs, errors.New("exactly 1 service port required for unix endpoints"))
		}
	case networking.ServiceEntry_DNS:
		if len(serviceEntry.Endpoints) == 0 {
			for _, host := range serviceEntry.Hosts {
				if err := ValidateFQDN(host); err != nil {
					errs = appendErrors(errs,
						fmt.Errorf("hosts must be FQDN if no endpoints are provided for resolution mode DNS"))
				}
			}
		}

		for _, endpoint := range serviceEntry.Endpoints {
			ipAddr := net.ParseIP(endpoint.Address) // Typically it is an IP address
			if ipAddr == nil {
				if err := ValidateFQDN(endpoint.Address); err != nil { // Otherwise could be an FQDN
					errs = appendErrors(errs,
						fmt.Errorf("endpoint address %q is not a valid FQDN or an IP address", endpoint.Address))
				}
			}
			errs = appendErrors(errs,
				Labels(endpoint.Labels).Validate())
			for name, port := range endpoint.Ports {
				if !servicePorts[name] {
					errs = appendErrors(errs, fmt.Errorf("endpoint port %v is not defined by the service entry", port))
				}
				errs = appendErrors(errs,
					validatePortName(name),
					ValidatePort(int(port)))
			}
		}
	default:
		errs = appendErrors(errs, fmt.Errorf("unsupported resolution type %s",
			networking.ServiceEntry_Resolution_name[int32(serviceEntry.Resolution)]))
	}

	// multiple hosts and TCP is invalid unless the resolution type is NONE.
	// depending on the protocol, we can differentiate between hosts when proxying:
	// - with HTTP, the authority header can be used
	// - with HTTPS/TLS with SNI, the ServerName can be used
	// however, for plain TCP there is no way to differentiate between the
	// hosts so we consider it invalid, unless the resolution type is NONE
	// (because the hosts are ignored).
	if serviceEntry.Resolution != networking.ServiceEntry_NONE && len(serviceEntry.Hosts) > 1 {
		canDifferentiate := true
		for _, port := range serviceEntry.Ports {
			protocol := ParseProtocol(port.Protocol)
			if !protocol.IsHTTP() && !protocol.IsTLS() {
				canDifferentiate = false
				break
			}
		}

		if !canDifferentiate {
			errs = appendErrors(errs, fmt.Errorf("multiple hosts provided with non-HTTP, non-TLS ports"))
		}
	}

	for _, port := range serviceEntry.Ports {
		errs = appendErrors(errs,
			validatePortName(port.Name),
			validateProtocol(port.Protocol),
			ValidatePort(int(port.Number)))
	}

	errs = appendErrors(errs, validateExportTo(serviceEntry.ExportTo))
	return
}

func validatePortName(name string) error {
	if !IsDNS1123Label(name) {
		return fmt.Errorf("invalid port name: %s", name)
	}
	return nil
}

func validateProtocol(protocol string) error {
	if ParseProtocol(protocol) == ProtocolUnsupported {
		return fmt.Errorf("unsupported protocol: %s", protocol)
	}
	return nil
}

// wrapper around multierror.Append that enforces the invariant that if all input errors are nil, the output
// error is nil (allowing validation without branching).
func appendErrors(err error, errs ...error) error {
	appendError := func(err, err2 error) error {
		if err == nil {
			return err2
		} else if err2 == nil {
			return err
		}
		return multierror.Append(err, err2)
	}

	for _, err2 := range errs {
		err = appendError(err, err2)
	}
	return err
}

// ValidateNetworkEndpointAddress checks the Address field of a NetworkEndpoint. If the family is TCP, it checks the
// address is a valid IP address. If the family is Unix, it checks the address is a valid socket file path.
func ValidateNetworkEndpointAddress(n *NetworkEndpoint) error {
	switch n.Family {
	case AddressFamilyTCP:
		ipAddr := net.ParseIP(n.Address) // Typically it is an IP address
		if ipAddr == nil {
			if err := ValidateFQDN(n.Address); err != nil { // Otherwise could be an FQDN
				return errors.New("invalid address " + n.Address)
			}
		}
	case AddressFamilyUnix:
		return ValidateUnixAddress(n.Address)
	default:
		panic(fmt.Sprintf("unhandled Family %v", n.Family))
	}
	return nil
}

// validateLocalityLbSetting checks the LocalityLbSetting of MeshConfig
func validateLocalityLbSetting(lb *meshconfig.LocalityLoadBalancerSetting) error {
	if lb == nil {
		return nil
	}

	if len(lb.GetDistribute()) > 0 && len(lb.GetFailover()) > 0 {
		return fmt.Errorf("can not simultaneously specify 'distribute' and 'failover'")
	}

	srcLocalities := []string{}
	for _, locality := range lb.GetDistribute() {
		srcLocalities = append(srcLocalities, locality.From)
		var totalWeight uint32
		destLocalities := []string{}
		for loc, weight := range locality.To {
			destLocalities = append(destLocalities, loc)
			if weight == 0 {
				return fmt.Errorf("locality weight must not be in range [1, 100]")
			}
			totalWeight += weight
		}
		if totalWeight != 100 {
			return fmt.Errorf("total locality weight %v != 100", totalWeight)
		}
		if err := validateLocalities(destLocalities); err != nil {
			return err
		}
	}

	if err := validateLocalities(srcLocalities); err != nil {
		return err
	}

	for _, failover := range lb.GetFailover() {
		if failover.From == failover.To {
			return fmt.Errorf("locality lb failover settings must specify different regions")
		}
		if strings.Contains(failover.To, "*") {
			return fmt.Errorf("locality lb failover region should not contain '*' wildcard")
		}
	}

	return nil
}

func validateLocalities(localities []string) error {
	regionZoneSubZoneMap := map[string]map[string]map[string]bool{}

	for _, locality := range localities {
		if n := strings.Count(locality, "*"); n > 0 {
			if n > 1 || !strings.HasSuffix(locality, "*") {
				return fmt.Errorf("locality %s wildcard '*' number can not exceed 1 and must be in the end", locality)
			}
		}

		items := strings.SplitN(locality, "/", 3)
		for _, item := range items {
			if item == "" {
				return fmt.Errorf("locality %s must not contain empty region/zone/subzone info", locality)
			}
		}
		if _, ok := regionZoneSubZoneMap["*"]; ok {
			return fmt.Errorf("locality %s overlap with previous specified ones", locality)
		}
		switch len(items) {
		case 1:
			if _, ok := regionZoneSubZoneMap[items[0]]; ok {
				return fmt.Errorf("locality %s overlap with previous specified ones", locality)
			}
			regionZoneSubZoneMap[items[0]] = map[string]map[string]bool{"*": {"*": true}}
		case 2:
			if _, ok := regionZoneSubZoneMap[items[0]]; ok {
				if _, ok := regionZoneSubZoneMap[items[0]]["*"]; ok {
					return fmt.Errorf("locality %s overlap with previous specified ones", locality)
				}
				if _, ok := regionZoneSubZoneMap[items[0]][items[1]]; ok {
					return fmt.Errorf("locality %s overlap with previous specified ones", locality)
				}
				regionZoneSubZoneMap[items[0]][items[1]] = map[string]bool{"*": true}
			} else {
				regionZoneSubZoneMap[items[0]] = map[string]map[string]bool{items[1]: {"*": true}}
			}
		case 3:
			if _, ok := regionZoneSubZoneMap[items[0]]; ok {
				if _, ok := regionZoneSubZoneMap[items[0]]["*"]; ok {
					return fmt.Errorf("locality %s overlap with previous specified ones", locality)
				}
				if _, ok := regionZoneSubZoneMap[items[0]][items[1]]; ok {
					if regionZoneSubZoneMap[items[0]][items[1]]["*"] {
						return fmt.Errorf("locality %s overlap with previous specified ones", locality)
					}
					if regionZoneSubZoneMap[items[0]][items[1]][items[2]] {
						return fmt.Errorf("locality %s overlap with previous specified ones", locality)
					}
					regionZoneSubZoneMap[items[0]][items[1]][items[2]] = true
				} else {
					regionZoneSubZoneMap[items[0]][items[1]] = map[string]bool{items[2]: true}
				}
			} else {
				regionZoneSubZoneMap[items[0]] = map[string]map[string]bool{items[1]: {items[2]: true}}
			}
		}
	}

	return nil
}<|MERGE_RESOLUTION|>--- conflicted
+++ resolved
@@ -425,16 +425,11 @@
 }
 
 // ValidateGateway checks gateway specifications
-<<<<<<< HEAD
-func ValidateGateway(_, _ string, msg proto.Message) (errs error) {
-=======
-func ValidateGateway(name, namespace string, msg proto.Message) (errs error) {
+func ValidateGateway(name, _ string, msg proto.Message) (errs error) {
 	// Gateway name must conform to the DNS label format (no dots)
 	if !IsDNS1123Label(name) {
 		errs = appendErrors(errs, fmt.Errorf("invalid gateway name: %q", name))
 	}
-
->>>>>>> 15a1f313
 	value, ok := msg.(*networking.Gateway)
 	if !ok {
 		errs = appendErrors(errs, fmt.Errorf("cannot cast to gateway: %#v", msg))
