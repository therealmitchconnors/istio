// Copyright 2017 Istio Authors
//
// Licensed under the Apache License, Version 2.0 (the "License");
// you may not use this file except in compliance with the License.
// You may obtain a copy of the License at
//
//     http://www.apache.org/licenses/LICENSE-2.0
//
// Unless required by applicable law or agreed to in writing, software
// distributed under the License is distributed on an "AS IS" BASIS,
// WITHOUT WARRANTIES OR CONDITIONS OF ANY KIND, either express or implied.
// See the License for the specific language governing permissions and
// limitations under the License.

package external

import (
	"net"
	"strings"

	networking "istio.io/api/networking/v1alpha3"
	"istio.io/istio/pilot/pkg/model"
)

func convertPort(port *networking.Port) *model.Port {
	return &model.Port{
		Name:     port.Name,
		Port:     int(port.Number),
		Protocol: model.ParseProtocol(port.Protocol),
	}
}

func convertServices(config model.Config) []*model.Service {
	serviceEntry := config.Spec.(*networking.ServiceEntry)
	creationTime := config.CreationTimestamp

	out := make([]*model.Service, 0)

	var resolution model.Resolution
	switch serviceEntry.Resolution {
	case networking.ServiceEntry_NONE:
		resolution = model.Passthrough
	case networking.ServiceEntry_DNS:
		resolution = model.DNSLB
	case networking.ServiceEntry_STATIC:
		resolution = model.ClientSideLB
	}

	svcPorts := make(model.PortList, 0, len(serviceEntry.Ports))
	for _, port := range serviceEntry.Ports {
		svcPorts = append(svcPorts, convertPort(port))
	}

	for _, host := range serviceEntry.Hosts {
		if len(serviceEntry.Addresses) > 0 {
			for _, address := range serviceEntry.Addresses {
				if ip, network, cidrErr := net.ParseCIDR(address); cidrErr == nil {
					newAddress := address
					ones, zeroes := network.Mask.Size()
					if ones == zeroes {
						// /32 mask. Remove the /32 and make it a normal IP address
						newAddress = ip.String()
					}
					out = append(out, &model.Service{
						CreationTime: creationTime,
						MeshExternal: serviceEntry.Location == networking.ServiceEntry_MESH_EXTERNAL,
						Hostname:     model.Hostname(host),
						Address:      newAddress,
						Ports:        svcPorts,
						Resolution:   resolution,
						Attributes: model.ServiceAttributes{
<<<<<<< HEAD
							Name:      host,
							Namespace: config.Namespace,
=======
							Name:        host,
							Namespace:   config.Namespace,
							ConfigScope: serviceEntry.ConfigScope,
>>>>>>> 7ede847f
						},
					})
				} else if net.ParseIP(address) != nil {
					out = append(out, &model.Service{
						CreationTime: creationTime,
						MeshExternal: serviceEntry.Location == networking.ServiceEntry_MESH_EXTERNAL,
						Hostname:     model.Hostname(host),
						Address:      address,
						Ports:        svcPorts,
						Resolution:   resolution,
						Attributes: model.ServiceAttributes{
<<<<<<< HEAD
							Name:      host,
							Namespace: config.Namespace,
=======
							Name:        host,
							Namespace:   config.Namespace,
							ConfigScope: serviceEntry.ConfigScope,
>>>>>>> 7ede847f
						},
					})
				}
			}
		} else {
			out = append(out, &model.Service{
				CreationTime: creationTime,
				MeshExternal: serviceEntry.Location == networking.ServiceEntry_MESH_EXTERNAL,
				Hostname:     model.Hostname(host),
				Address:      model.UnspecifiedIP,
				Ports:        svcPorts,
				Resolution:   resolution,
				Attributes: model.ServiceAttributes{
<<<<<<< HEAD
					Name:      host,
					Namespace: config.Namespace,
=======
					Name:        host,
					Namespace:   config.Namespace,
					ConfigScope: serviceEntry.ConfigScope,
>>>>>>> 7ede847f
				},
			})
		}
	}

	return out
}

func convertEndpoint(service *model.Service, servicePort *networking.Port,
	endpoint *networking.ServiceEntry_Endpoint) *model.ServiceInstance {
	var instancePort uint32
	var family model.AddressFamily
	addr := endpoint.GetAddress()
	if strings.HasPrefix(addr, model.UnixAddressPrefix) {
		instancePort = 0
		family = model.AddressFamilyUnix
		addr = strings.TrimPrefix(addr, model.UnixAddressPrefix)
	} else {
		instancePort = endpoint.Ports[servicePort.Name]
		if instancePort == 0 {
			instancePort = servicePort.Number
		}
		family = model.AddressFamilyTCP
	}

	return &model.ServiceInstance{
		Endpoint: model.NetworkEndpoint{
			Address:     addr,
			Family:      family,
			Port:        int(instancePort),
			ServicePort: convertPort(servicePort),
			Network:     endpoint.Network,
			Locality:    endpoint.Locality,
			LbWeight:    endpoint.Weight,
		},
		// TODO ServiceAccount
		Service: service,
		Labels:  endpoint.Labels,
	}
}

func convertInstances(config model.Config) []*model.ServiceInstance {
	out := make([]*model.ServiceInstance, 0)
	serviceEntry := config.Spec.(*networking.ServiceEntry)
	for _, service := range convertServices(config) {
		for _, serviceEntryPort := range serviceEntry.Ports {
			if len(serviceEntry.Endpoints) == 0 &&
				serviceEntry.Resolution == networking.ServiceEntry_DNS {
				// when service entry has discovery type DNS and no endpoints
				// we create endpoints from service's host
				// Do not use serviceentry.hosts as a service entry is converted into
				// multiple services (one for each host)
				out = append(out, &model.ServiceInstance{
					Endpoint: model.NetworkEndpoint{
						Address:     string(service.Hostname),
						Port:        int(serviceEntryPort.Number),
						ServicePort: convertPort(serviceEntryPort),
					},
					// TODO ServiceAccount
					Service: service,
					Labels:  nil,
				})
			} else {
				for _, endpoint := range serviceEntry.Endpoints {
					out = append(out, convertEndpoint(service, serviceEntryPort, endpoint))
				}
			}
		}
	}
	return out
}<|MERGE_RESOLUTION|>--- conflicted
+++ resolved
@@ -69,14 +69,9 @@
 						Ports:        svcPorts,
 						Resolution:   resolution,
 						Attributes: model.ServiceAttributes{
-<<<<<<< HEAD
-							Name:      host,
-							Namespace: config.Namespace,
-=======
 							Name:        host,
 							Namespace:   config.Namespace,
 							ConfigScope: serviceEntry.ConfigScope,
->>>>>>> 7ede847f
 						},
 					})
 				} else if net.ParseIP(address) != nil {
@@ -88,14 +83,9 @@
 						Ports:        svcPorts,
 						Resolution:   resolution,
 						Attributes: model.ServiceAttributes{
-<<<<<<< HEAD
-							Name:      host,
-							Namespace: config.Namespace,
-=======
 							Name:        host,
 							Namespace:   config.Namespace,
 							ConfigScope: serviceEntry.ConfigScope,
->>>>>>> 7ede847f
 						},
 					})
 				}
@@ -109,14 +99,9 @@
 				Ports:        svcPorts,
 				Resolution:   resolution,
 				Attributes: model.ServiceAttributes{
-<<<<<<< HEAD
-					Name:      host,
-					Namespace: config.Namespace,
-=======
 					Name:        host,
 					Namespace:   config.Namespace,
 					ConfigScope: serviceEntry.ConfigScope,
->>>>>>> 7ede847f
 				},
 			})
 		}
